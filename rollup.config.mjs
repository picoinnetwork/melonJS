--- conflicted
+++ resolved
@@ -4,13 +4,8 @@
 import bundleSize from "rollup-plugin-bundle-size";
 import commonjs from "@rollup/plugin-commonjs";
 import resolve from "@rollup/plugin-node-resolve";
-<<<<<<< HEAD
 import json from "@rollup/plugin-json";
-import pkg from "./package.json" assert { type: "json" };
-=======
-import json from '@rollup/plugin-json';
-import pkg from "./package.json" with { type: 'json' };
->>>>>>> db40028e
+import pkg from "./package.json" with { type: "json" };
 
 // credit/license information
 const license = [
