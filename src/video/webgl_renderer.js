--- conflicted
+++ resolved
@@ -119,13 +119,9 @@
         };
 
         /**
-<<<<<<< HEAD
          * Returns the WebGLContext instance for the renderer
-         * @name getSystemContext
-=======
          * return a reference to the system 2d Context
          * @name getContext
->>>>>>> 10e9d122
          * @memberOf me.WebGLRenderer
          * @function
          * @return {WebGLContext}
