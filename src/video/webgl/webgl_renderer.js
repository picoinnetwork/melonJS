import Color from "./../../math/color.js";
import Matrix2d from "./../../math/matrix2.js";
import QuadCompositor from "./compositors/quad_compositor";
import PrimitiveCompositor from "./compositors/primitive_compositor";
import Renderer from "./../renderer.js";
import TextureCache from "./../texture/cache.js";
import { TextureAtlas, createAtlas } from "./../texture/atlas.js";
import { renderer } from "./../video.js";
import * as event from "./../../system/event.js";
import pool from "./../../system/pooling.js";
import { isPowerOfTwo } from "./../../math/math.js";

/**
 * additional import for TypeScript
 * @import Rect from "./../../geometries/rectangle.js";
 * @import RoundRect from "./../../geometries/roundrect.js";
 * @import Polygon from "./../../geometries/poly.js";
 * @import Line from "./../../geometries/line.js";
 * @import Ellipse from "./../../geometries/ellipse.js";
 * @import Matrix3d from "./../../math/matrix3.js";
 * @import Compositor from "./compositors/compositor.js";
 */

// list of supported compressed texture formats
let supportedCompressedTextureFormats;

/**
 * a WebGL renderer object
 */
export default class WebGLRenderer extends Renderer {
<<<<<<< HEAD
	/**
	 * @param {ApplicationSettings} [options] - optional parameters for the renderer
	 */
	constructor(options) {
		// parent contructor
		super(Object.assign(options, { context: "webgl" }));

		/**
		 * The vendor string of the underlying graphics driver.
		 * @type {string}
		 * @default undefined
		 * @readonly
		 */
		this.GPUVendor = undefined;

		/**
		 * The renderer string of the underlying graphics driver.
		 * @type {string}
		 * @default undefined
		 * @readonly
		 */
		this.GPURenderer = undefined;

		/**
		 * The WebGL context
		 * @name gl
		 * @type {WebGLRenderingContext}
		 */
		this.gl = this.renderTarget.context;

		/**
		 * sets or returns the thickness of lines for shape drawing (limited to strokeLine, strokePolygon and strokeRect)
		 * @type {number}
		 * @default 1
		 * @see WebGLRenderer#strokeLine
		 * @see WebGLRenderer#strokePolygon
		 * @see WebGLRenderer#strokeRect
		 */
		this.lineWidth = 1;

		/**
		 * sets or returns the shape used to join two line segments where they meet.
		 * Out of the three possible values for this property: "round", "bevel", and "miter", only "round" is supported for now in WebGL
		 * @type {string}
		 * @default "round"
		 */
		this.lineJoin = "round";

		/**
		 * the vertex buffer used by this WebGL Renderer
		 * @type {WebGLBuffer}
		 */
		this.vertexBuffer = this.gl.createBuffer();

		/**
		 * Maximum number of texture unit supported under the current context
		 * @type {number}
		 * @readonly
		 */
		this.maxTextures = this.gl.getParameter(this.gl.MAX_TEXTURE_IMAGE_UNITS);

		/**
		 * @ignore
		 */
		this._colorStack = [];

		/**
		 * @ignore
		 */
		this._matrixStack = [];

		/**
		 * @ignore
		 */
		this._scissorStack = [];

		/**
		 * @ignore
		 */
		this._blendStack = [];

		/**
		 * The current transformation matrix used for transformations on the overall scene
		 * @type {Matrix2d}
		 */
		this.currentTransform = new Matrix2d();

		/**
		 * The current compositor used by the renderer
		 * @type {Compositor}
		 */
		this.currentCompositor = undefined;

		/**
		 * a reference to the current shader program used by the renderer
		 * @type {WebGLProgram}
		 */
		this.currentProgram = undefined;

		/**
		 * The list of active compositors
		 * @type {Map<Compositor>}
		 */
		this.compositors = new Map();

		// bind the vertex buffer
		this.gl.bindBuffer(this.gl.ARRAY_BUFFER, this.vertexBuffer);

		// Create both quad and primitive compositor
		this.addCompositor(
			new (this.settings.compositor || QuadCompositor)(this),
			"quad",
			true,
		);
		this.addCompositor(
			new (this.settings.compositor || PrimitiveCompositor)(this),
			"primitive",
		);

		// depth Test settings
		this.depthTest = options.depthTest;

		// default WebGL state(s)
		if (this.depthTest === "z-buffer") {
			this.gl.enable(this.gl.DEPTH_TEST);
			// https://developer.mozilla.org/en-US/docs/Web/API/WebGLRenderingContext/depthFunc
			this.gl.depthFunc(this.gl.LEQUAL);
			this.gl.depthMask(true);
		} else {
			this.gl.disable(this.gl.DEPTH_TEST);
			this.gl.depthMask(false);
		}

		this.gl.disable(this.gl.SCISSOR_TEST);
		this.gl.enable(this.gl.BLEND);

		// set default mode
		this.setBlendMode(this.settings.blendMode);

		// get GPU vendor and renderer
		let debugInfo = this.gl.getExtension("WEBGL_debug_renderer_info");
		if (debugInfo !== null) {
			this.GPUVendor = this.gl.getParameter(debugInfo.UNMASKED_VENDOR_WEBGL);
			this.GPURenderer = this.gl.getParameter(
				debugInfo.UNMASKED_RENDERER_WEBGL,
			);
		}

		// a private property that when set will make `setCompositor`
		// to use this specific shader instead of the default one
		this.customShader = undefined;

		// Create a texture cache
		this.cache = new TextureCache(this.maxTextures);

		// set the renderer type
		this.type = "WebGL" + this.WebGLVersion;

		// to simulate context lost and restore in WebGL:
		// let ctx = me.video.renderer.context.getExtension('WEBGL_lose_context');
		// ctx.loseContext()
		this.getCanvas().addEventListener(
			"webglcontextlost",
			(e) => {
				e.preventDefault();
				this.isContextValid = false;
				event.emit(event.ONCONTEXT_LOST, this);
			},
			false,
		);
		// ctx.restoreContext()
		this.getCanvas().addEventListener(
			"webglcontextrestored",
			() => {
				this.reset();
				this.isContextValid = true;
				event.emit(event.ONCONTEXT_RESTORED, this);
			},
			false,
		);

		// reset the renderer on game reset
		event.on(event.GAME_RESET, () => {
			this.reset();
		});

		// register to the CANVAS resize channel
		event.on(event.CANVAS_ONRESIZE, (width, height) => {
			this.flush();
			this.setViewport(0, 0, width, height);
		});
	}

	/**
	 * The WebGL version used by this renderer (1 or 2)
	 * @type {number}
	 * @default 1
	 */
	get WebGLVersion() {
		return this.renderTarget.WebGLVersion;
	}

	/**
	 * return the list of supported compressed texture formats
	 * @return {Object}
	 */
	getSupportedCompressedTextureFormats() {
		if (typeof supportedCompressedTextureFormats === "undefined") {
			const gl = this.gl;
			supportedCompressedTextureFormats = {
				astc:
					gl.getExtension("WEBGL_compressed_texture_astc") ||
					this._gl.getExtension("WEBKIT_WEBGL_compressed_texture_astc"),
				bptc:
					gl.getExtension("EXT_texture_compression_bptc") ||
					this._gl.getExtension("WEBKIT_EXT_texture_compression_bptc"),
				s3tc:
					gl.getExtension("WEBGL_compressed_texture_s3tc") ||
					this._gl.getExtension("WEBKIT_WEBGL_compressed_texture_s3tc"),
				s3tc_srgb:
					gl.getExtension("WEBGL_compressed_texture_s3tc_srgb") ||
					this._gl.getExtension("WEBKIT_WEBGL_compressed_texture_s3tc_srgb"),
				pvrtc:
					gl.getExtension("WEBGL_compressed_texture_pvrtc") ||
					this._gl.getExtension("WEBKIT_WEBGL_compressed_texture_pvrtc"),
				etc1:
					gl.getExtension("WEBGL_compressed_texture_etc1") ||
					this._gl.getExtension("WEBKIT_WEBGL_compressed_texture_etc1"),
				etc2:
					gl.getExtension("WEBGL_compressed_texture_etc") ||
					gl.getExtension("WEBKIT_WEBGL_compressed_texture_etc") ||
					gl.getExtension("WEBGL_compressed_texture_es3_0"),
			};
		}
		return supportedCompressedTextureFormats;
	}

	/**
	 * return true if the given compressed texture format is supported
	 * @param {Number} format
	 * @returns
	 */
	hasSupportedCompressedFormats(format) {
		const supportedFormats = this.getSupportedCompressedTextureFormats();
		for (var supportedFormat in supportedFormats) {
			for (var extension in supportedFormats[supportedFormat]) {
				if (format === supportedFormats[supportedFormat][extension]) {
					return true;
				}
			}
		}
		return false;
	}

	/**
	 * Reset context state
	 */
	reset() {
		super.reset();

		// clear all stacks
		this._colorStack.forEach((color) => {
			pool.push(color);
		});
		this._matrixStack.forEach((matrix) => {
			pool.push(matrix);
		});
		this._colorStack.length = 0;
		this._matrixStack.length = 0;
		this._blendStack.length = 0;

		// clear gl context
		this.clear();

		// initial viewport size
		this.setViewport();

		// rebind the vertex buffer if required (e.g in case of context loss)
		if (
			this.gl.getParameter(this.gl.ARRAY_BUFFER_BINDING) !== this.vertexBuffer
		) {
			this.gl.bindBuffer(this.gl.ARRAY_BUFFER, this.vertexBuffer);
		}

		this.currentCompositor = undefined;
		this.currentProgram = undefined;
		this.customShader = undefined;

		this.compositors.forEach((compositor) => {
			if (this.isContextValid === false) {
				// on context lost/restore
				compositor.init(this);
			} else {
				compositor.reset();
			}
		});

		this.setCompositor("quad");

		this.gl.disable(this.gl.SCISSOR_TEST);
	}

	/**
	 * add a new compositor to this renderer
	 * @param {Compositor} compositor - a compositor instance
	 * @param {string} name - a name uniquely identifying this compositor
	 * @param {boolean} [activate=false] - true if the given compositor should be set as the active one
	 */
	addCompositor(compositor, name = "default", activate = false) {
		// make sure there is no existing compositor with the same name
		if (typeof this.compositors.get(name) !== "undefined") {
			throw new Error("Invalid Compositor name");
		}

		// add the new compositor
		this.compositors.set(name, compositor);

		if (activate === true) {
			// set as active one
			this.setCompositor(name);
		}
	}

	/**
	 * set the active compositor for this renderer
	 * @param {string} name - a compositor name
	 * @param {GLShader} [shader] - an optional shader program to be used, instead of the default one, when activating the compositor
	 * @returns {Compositor} an instance to the current active compositor
	 */
	setCompositor(name = "default", shader = this.customShader) {
		let compositor = this.compositors.get(name);

		if (typeof compositor === "undefined") {
			throw new Error("Invalid Compositor");
		}

		if (this.currentCompositor !== compositor) {
			if (this.currentCompositor !== undefined) {
				// flush the current compositor
				this.currentCompositor.flush();
			}
			// set as the active one
			this.currentCompositor = compositor;
		}

		if (name === "quad" && typeof shader === "object") {
			this.currentCompositor.useShader(shader);
		} else {
			// (re)bind the compositor with the default shader (program & attributes)
			this.currentCompositor.bind();
		}

		return this.currentCompositor;
	}

	/**
	 * Reset the gl transform to identity
	 */
	resetTransform() {
		this.currentTransform.identity();
	}

	/**
	 * Create a pattern with the specified repetition
	 * @param {HTMLImageElement|SVGImageElement|HTMLVideoElement|HTMLCanvasElement|ImageBitmap|OffscreenCanvas|VideoFrame} image - Source image to be used as the pattern's image
	 * @param {string} repeat - Define how the pattern should be repeated
	 * @returns {TextureAtlas} the patterned texture created
	 * @see ImageLayer#repeat
	 * @example
	 * let tileable   = renderer.createPattern(image, "repeat");
	 * let horizontal = renderer.createPattern(image, "repeat-x");
	 * let vertical   = renderer.createPattern(image, "repeat-y");
	 * let basic      = renderer.createPattern(image, "no-repeat");
	 */
	createPattern(image, repeat) {
		this.setCompositor("quad");

		if (
			renderer.WebGLVersion === 1 &&
			(!isPowerOfTwo(image.width) || !isPowerOfTwo(image.height))
		) {
			let src = typeof image.src !== "undefined" ? image.src : image;
			throw new Error(
				"[WebGL Renderer] " +
					src +
					" is not a POT texture " +
					"(" +
					image.width +
					"x" +
					image.height +
					")",
			);
		}

		let texture = new TextureAtlas(
			createAtlas(image.width, image.height, "pattern", repeat),
			image,
		);

		// FIXME: Remove old cache entry and texture when changing the repeat mode
		this.currentCompositor.uploadTexture(texture);

		return texture;
	}

	/**
	 * Flush the compositor to the frame buffer
	 */
	flush() {
		this.currentCompositor.flush();
	}

	/**
	 * set/change the current projection matrix (WebGL only)
	 * @param {Matrix3d} matrix - the new projection matrix
	 */
	setProjection(matrix) {
		super.setProjection(matrix);
		this.currentCompositor.setProjection(matrix);
	}

	/**
	 * Sets the WebGL viewport, which specifies the affine transformation of x and y from normalized device coordinates to window coordinates
	 * @param {number} [x = 0] - x the horizontal coordinate for the lower left corner of the viewport origin
	 * @param {number} [y = 0] - y the vertical coordinate for the lower left corner of the viewport origin
	 * @param {number} [w = width of the canvas] - the width of viewport
	 * @param {number} [h = height of the canvas] - the height of viewport
	 */
	setViewport(
		x = 0,
		y = 0,
		w = this.getCanvas().width,
		h = this.getCanvas().height,
	) {
		this.gl.viewport(x, y, w, h);
	}

	/**
	 * Clear the frame buffer
	 */
	clear() {
		let gl = this.gl;
		gl.clearColor(0, 0, 0, this.settings.transparent ? 0.0 : 1.0);
		this.lineWidth = 1;
		if (this.depthTest === "z-buffer") {
			gl.clear(
				gl.DEPTH_BUFFER_BIT | gl.COLOR_BUFFER_BIT | gl.STENCIL_BUFFER_BIT,
			);
		} else {
			gl.clear(gl.COLOR_BUFFER_BIT | gl.STENCIL_BUFFER_BIT);
		}
	}

	/**
	 * Clears the gl context with the given color.
	 * @param {Color|string} [color="#000000"] - CSS color.
	 * @param {boolean} [opaque=false] - Allow transparency [default] or clear the surface completely [true]
	 */
	clearColor(color = "#000000", opaque = false) {
		let glArray;
		let gl = this.gl;

		if (color instanceof Color) {
			glArray = color.toArray();
		} else {
			let _color = pool.pull("me.Color");
			// reuse temporary the renderer default color object
			glArray = _color.parseCSS(color).toArray();
			pool.push(_color);
		}

		// clear gl context with the specified color
		gl.clearColor(
			glArray[0],
			glArray[1],
			glArray[2],
			opaque === true ? 1.0 : glArray[3],
		);
		gl.clear(gl.COLOR_BUFFER_BIT);
	}

	/**
	 * Erase the pixels in the given rectangular area by setting them to transparent black (rgba(0,0,0,0)).
	 * @param {number} x - x axis of the coordinate for the rectangle starting point.
	 * @param {number} y - y axis of the coordinate for the rectangle starting point.
	 * @param {number} width - The rectangle's width.
	 * @param {number} height - The rectangle's height.
	 */
	clearRect(x, y, width, height) {
		this.save();
		this.clipRect(x, y, width, height);
		this.clearColor();
		this.restore();
	}

	/**
	 * Draw an image to the gl context
	 * @param {HTMLImageElement|SVGImageElement|HTMLVideoElement|HTMLCanvasElement|ImageBitmap|OffscreenCanvas|VideoFrame} image - An element to draw into the context.
	 * @param {number} sx - The X coordinate of the top left corner of the sub-rectangle of the source image to draw into the destination context.
	 * @param {number} sy - The Y coordinate of the top left corner of the sub-rectangle of the source image to draw into the destination context.
	 * @param {number} sw - The width of the sub-rectangle of the source image to draw into the destination context. If not specified, the entire rectangle from the coordinates specified by sx and sy to the bottom-right corner of the image is used.
	 * @param {number} sh - The height of the sub-rectangle of the source image to draw into the destination context.
	 * @param {number} dx - The X coordinate in the destination canvas at which to place the top-left corner of the source image.
	 * @param {number} dy - The Y coordinate in the destination canvas at which to place the top-left corner of the source image.
	 * @param {number} dw - The width to draw the image in the destination canvas. This allows scaling of the drawn image. If not specified, the image is not scaled in width when drawn.
	 * @param {number} dh - The height to draw the image in the destination canvas. This allows scaling of the drawn image. If not specified, the image is not scaled in height when drawn.
	 * @example
	 * // Position the image on the canvas:
	 * renderer.drawImage(image, dx, dy);
	 * // Position the image on the canvas, and specify width and height of the image:
	 * renderer.drawImage(image, dx, dy, dWidth, dHeight);
	 * // Clip the image and position the clipped part on the canvas:
	 * renderer.drawImage(image, sx, sy, sWidth, sHeight, dx, dy, dWidth, dHeight);
	 */
	drawImage(image, sx, sy, sw, sh, dx, dy, dw, dh) {
		if (typeof sw === "undefined") {
			sw = dw = image.width;
			sh = dh = image.height;
			dx = sx;
			dy = sy;
			sx = 0;
			sy = 0;
		} else if (typeof dx === "undefined") {
			dx = sx;
			dy = sy;
			dw = sw;
			dh = sh;
			sw = image.width;
			sh = image.height;
			sx = 0;
			sy = 0;
		}

		if (this.settings.subPixel === false) {
			// clamp to pixel grid
			dx |= 0;
			dy |= 0;
		}

		this.setCompositor("quad");
		// force reuploading if the given image is a HTMLVideoElement
		let reupload = typeof image.videoWidth !== "undefined";
		let texture = this.cache.get(image);
		let uvs = texture.getUVs(sx + "," + sy + "," + sw + "," + sh);
		this.currentCompositor.addQuad(
			texture,
			dx,
			dy,
			dw,
			dh,
			uvs[0],
			uvs[1],
			uvs[2],
			uvs[3],
			this.currentTint.toUint32(this.getGlobalAlpha()),
			reupload,
		);
	}

	/**
	 * Draw a pattern within the given rectangle.
	 * @param {TextureAtlas} pattern - Pattern object
	 * @param {number} x - x position where to draw the pattern
	 * @param {number} y - y position where to draw the pattern
	 * @param {number} width - width of the pattern
	 * @param {number} height - height of the pattern
	 * @see WebGLRenderer#createPattern
	 */
	drawPattern(pattern, x, y, width, height) {
		let uvs = pattern.getUVs("0,0," + width + "," + height);
		this.setCompositor("quad");
		this.currentCompositor.addQuad(
			pattern,
			x,
			y,
			width,
			height,
			uvs[0],
			uvs[1],
			uvs[2],
			uvs[3],
			this.currentTint.toUint32(this.getGlobalAlpha()),
		);
	}

	/**
	 * starts a new path by emptying the list of sub-paths. Call this method when you want to create a new path
	 * @example
	 * // First path
	 * renderer.beginPath();
	 * renderer.setColor("blue");
	 * renderer.moveTo(20, 20);
	 * renderer.lineTo(200, 20);
	 * renderer.stroke();
	 * // Second path
	 * renderer.beginPath();
	 * renderer.setColor("green");
	 * renderer.moveTo(20, 20);
	 * renderer.lineTo(120, 120);
	 * renderer.stroke();
	 */
	beginPath() {
		this.path2D.beginPath();
	}

	/**
	 * begins a new sub-path at the point specified by the given (x, y) coordinates.
	 * @param {number} x - The x axis of the point.
	 * @param {number} y - The y axis of the point.
	 */
	moveTo(x, y) {
		this.path2D.moveTo(x, y);
	}

	/**
	 * adds a straight line to the current sub-path by connecting the sub-path's last point to the specified (x, y) coordinates.
	 */
	lineTo(x, y) {
		this.path2D.lineTo(x, y);
	}

	/**
	 * creates a rectangular path whose starting point is at (x, y) and whose size is specified by width and height.
	 * @param {number} x - The x axis of the coordinate for the rectangle starting point.
	 * @param {number} y - The y axis of the coordinate for the rectangle starting point.
	 * @param {number} width - The rectangle's width.
	 * @param {number} height - The rectangle's height.
	 */
	rect(x, y, width, height) {
		this.path2D.rect(x, y, width, height);
	}

	/**
	 * adds a rounded rectangle to the current path.
	 * @param {number} x - The x axis of the coordinate for the rectangle starting point.
	 * @param {number} y - The y axis of the coordinate for the rectangle starting point.
	 * @param {number} width - The rectangle's width.
	 * @param {number} height - The rectangle's height.
	 * @param {number} radius - The corner radius.
	 */
	roundRect(x, y, width, height, radii) {
		this.path2D.roundRect(x, y, width, height, radii);
	}

	/**
	 * stroke the given shape or the current defined path
	 * @param {Rect|RoundRect|Polygon|Line|Ellipse} [shape] - a shape object to stroke
	 * @param {boolean} [fill=false] - fill the shape with the current color if true
	 */
	stroke(shape, fill) {
		this.setCompositor("primitive");
		if (typeof shape === "undefined") {
			if (fill === true) {
				// draw all triangles
				this.currentCompositor.drawVertices(
					this.gl.TRIANGLES,
					this.path2D.triangulatePath(),
				);
			} else {
				this.currentCompositor.drawVertices(this.gl.LINES, this.path2D.points);
			}
		} else {
			super.stroke(shape, fill);
		}
	}

	/**
	 * fill the given shape or the current defined path
	 * @param {Rect|RoundRect|Polygon|Line|Ellipse} [shape] - a shape object to fill
	 */
	fill(shape) {
		this.stroke(shape, true);
	}

	/**
	 * add a straight line from the current point to the start of the current sub-path. If the shape has already been closed or has only one point, this function does nothing
	 */
	closePath() {
		this.path2D.closePath();
	}

	/**
	 * Returns the WebGLContext instance for the renderer
	 * return a reference to the system 2d Context
	 * @returns {WebGLRenderingContext} the current WebGL context
	 */
	getContext() {
		return this.gl;
	}

	/**
	 * set a blend mode for the given context. <br>
	 * Supported blend mode between Canvas and WebGL remderer : <br>
	 * - "normal" : this is the default mode and draws new content on top of the existing content <br>
	 * <img src="images/normal-blendmode.png" width="510"/> <br>
	 * - "multiply" : the pixels of the top layer are multiplied with the corresponding pixel of the bottom layer. A darker picture is the result. <br>
	 * <img src="images/multiply-blendmode.png" width="510"/> <br>
	 * - "additive or lighter" : where both content overlap the color is determined by adding color values. <br>
	 * <img src="images/lighter-blendmode.png" width="510"/> <br>
	 * - "screen" : The pixels are inverted, multiplied, and inverted again. A lighter picture is the result (opposite of multiply) <br>
	 * <img src="images/screen-blendmode.png" width="510"/> <br>
	 * @see https://developer.mozilla.org/en-US/docs/Web/API/CanvasRenderingContext2D/globalCompositeOperation
	 * @param {string} [mode="normal"] - blend mode : "normal", "multiply", "lighter", "additive", "screen"
	 * @param {WebGLRenderingContext} [gl] - a WebGL context
	 */
	setBlendMode(mode = "normal", gl = this.gl) {
		if (this.currentBlendMode !== mode) {
			this.flush();
			gl.enable(gl.BLEND);
			this.currentBlendMode = mode;

			switch (mode) {
				case "screen":
					gl.blendFunc(gl.ONE, gl.ONE_MINUS_SRC_COLOR);
					break;

				case "lighter":
				case "additive":
					gl.blendFunc(gl.ONE, gl.ONE);
					break;

				case "multiply":
					gl.blendFunc(gl.DST_COLOR, gl.ONE_MINUS_SRC_ALPHA);
					break;

				default:
					gl.blendFunc(gl.ONE, gl.ONE_MINUS_SRC_ALPHA);
					this.currentBlendMode = "normal";
					break;
			}
		}
	}

	/**
	 * restores the most recently saved renderer state by popping the top entry in the drawing state stack
	 * @example
	 * // Save the current state
	 * renderer.save();
	 *
	 * // apply a transform and draw a rect
	 * renderer.tranform(matrix);
	 * renderer.fillRect(10, 10, 100, 100);
	 *
	 * // Restore to the state saved by the most recent call to save()
	 * renderer.restore();
	 */
	restore() {
		// do nothing if there is no saved states
		if (this._matrixStack.length !== 0) {
			let color = this._colorStack.pop();
			let matrix = this._matrixStack.pop();

			// restore the previous context
			this.currentColor.copy(color);
			this.currentTransform.copy(matrix);

			this.setBlendMode(this._blendStack.pop());

			// recycle objects
			pool.push(color);
			pool.push(matrix);
		}

		if (this._scissorStack.length !== 0) {
			// FIXME : prevent `scissor` object realloc and GC
			this.currentScissor.set(this._scissorStack.pop());
		} else {
			const canvas = this.getCanvas();
			// turn off scissor test
			this.gl.disable(this.gl.SCISSOR_TEST);
			this.currentScissor[0] = 0;
			this.currentScissor[1] = 0;
			this.currentScissor[2] = canvas.width;
			this.currentScissor[3] = canvas.height;
		}
	}

	/**
	 * saves the entire state of the renderer by pushing the current state onto a stack.
	 * @example
	 * // Save the current state
	 * renderer.save();
	 *
	 * // apply a transform and draw a rect
	 * renderer.tranform(matrix);
	 * renderer.fillRect(10, 10, 100, 100);
	 *
	 * // Restore to the state saved by the most recent call to save()
	 * renderer.restore();
	 */
	save() {
		this._colorStack.push(this.currentColor.clone());
		this._matrixStack.push(this.currentTransform.clone());

		if (this.gl.isEnabled(this.gl.SCISSOR_TEST)) {
			// FIXME avoid slice and object realloc
			this._scissorStack.push(this.currentScissor.slice());
		}

		this._blendStack.push(this.getBlendMode());
	}

	/**
	 * adds a rotation to the transformation matrix.
	 * @param {number} angle - the rotation angle, clockwise in radians
	 * @example
	 * // Rotated rectangle
	 * renderer.rotate((45 * Math.PI) / 180);
	 * renderer.setColor("red");
	 * renderer.fillRect(10, 10, 100, 100);
	 *
	 * // Reset transformation matrix to the identity matrix
	 * renderer.setTransform(1, 0, 0, 1, 0, 0);
	 */
	rotate(angle) {
		this.currentTransform.rotate(angle);
	}

	/**
	 * adds a scaling transformation to the renderer units horizontally and/or vertically
	 * @param {number} x - Scaling factor in the horizontal direction. A negative value flips pixels across the vertical axis. A value of 1 results in no horizontal scaling.
	 * @param {number} y - Scaling factor in the vertical direction. A negative value flips pixels across the horizontal axis. A value of 1 results in no vertical scaling
	 */
	scale(x, y) {
		this.currentTransform.scale(x, y);
	}

	/**
	 * not used by this renderer?
	 * @param {boolean} [enable=false]
	 * @ignore
	 */
	setAntiAlias(enable = false) {
		super.setAntiAlias(enable);
		// TODO: perhaps handle GLNEAREST or other options with texture binding
	}

	/**
	 * Set the global alpha
	 * @param {number} alpha - 0.0 to 1.0 values accepted.
	 */
	setGlobalAlpha(alpha) {
		this.currentColor.alpha = alpha;
	}

	/**
	 * Return the global alpha
	 * @returns {number} global alpha value
	 */
	getGlobalAlpha() {
		return this.currentColor.alpha;
	}

	/**
	 * Set the current fill & stroke style color.
	 * By default, or upon reset, the value is set to #000000.
	 * @param {Color|string} color - css color string.
	 */
	setColor(color) {
		let alpha = this.currentColor.alpha;
		this.currentColor.copy(color);
		this.currentColor.alpha *= alpha;
	}

	/**
	 * Stroke an arc at the specified coordinates with given radius, start and end points
	 * @param {number} x - arc center point x-axis
	 * @param {number} y - arc center point y-axis
	 * @param {number} radius - arc radius
	 * @param {number} start - start angle in radians
	 * @param {number} end - end angle in radians
	 * @param {boolean} [antiClockwise=false] - draw arc anti-clockwise
	 * @param {boolean} [fill=false] - also fill the shape with the current color if true
	 */
	strokeArc(x, y, radius, start, end, antiClockwise = false, fill = false) {
		this.setCompositor("primitive");
		this.path2D.beginPath();
		this.path2D.arc(x, y, radius, start, end, antiClockwise);
		if (fill === false) {
			this.currentCompositor.drawVertices(this.gl.LINES, this.path2D.points);
		} else {
			this.currentCompositor.drawVertices(
				this.gl.TRIANGLES,
				this.path2D.triangulatePath(),
			);
		}
	}

	/**
	 * Fill an arc at the specified coordinates with given radius, start and end points
	 * @param {number} x - arc center point x-axis
	 * @param {number} y - arc center point y-axis
	 * @param {number} radius - arc radius
	 * @param {number} start - start angle in radians
	 * @param {number} end - end angle in radians
	 * @param {boolean} [antiClockwise=false] - draw arc anti-clockwise
	 */
	fillArc(x, y, radius, start, end, antiClockwise = false) {
		this.strokeArc(x, y, radius, start, end, antiClockwise, true);
	}

	/**
	 * Stroke an ellipse at the specified coordinates with given radius
	 * @param {number} x - ellipse center point x-axis
	 * @param {number} y - ellipse center point y-axis
	 * @param {number} w - horizontal radius of the ellipse
	 * @param {number} h - vertical radius of the ellipse
	 * @param {boolean} [fill=false] - also fill the shape with the current color if true
	 */
	strokeEllipse(x, y, w, h, fill = false) {
		this.setCompositor("primitive");
		this.path2D.beginPath();
		this.path2D.ellipse(x, y, w, h, 0, 0, 360);
		if (fill === false) {
			this.currentCompositor.drawVertices(this.gl.LINES, this.path2D.points);
		} else {
			this.currentCompositor.drawVertices(
				this.gl.TRIANGLES,
				this.path2D.triangulatePath(),
			);
		}
	}

	/**
	 * Fill an ellipse at the specified coordinates with given radius
	 * @param {number} x - ellipse center point x-axis
	 * @param {number} y - ellipse center point y-axis
	 * @param {number} w - horizontal radius of the ellipse
	 * @param {number} h - vertical radius of the ellipse
	 */
	fillEllipse(x, y, w, h) {
		this.strokeEllipse(x, y, w, h, true);
	}

	/**
	 * Stroke a line of the given two points
	 * @param {number} startX - the start x coordinate
	 * @param {number} startY - the start y coordinate
	 * @param {number} endX - the end x coordinate
	 * @param {number} endY - the end y coordinate
	 */
	strokeLine(startX, startY, endX, endY) {
		this.setCompositor("primitive");
		if (this.lineWidth === 1) {
			this.path2D.beginPath();
			this.path2D.moveTo(startX, startY);
			this.path2D.lineTo(endX, endY);
			this.currentCompositor.drawVertices(this.gl.LINES, this.path2D.points);
		} else if (this.lineWidth > 1) {
			const halfWidth = this.lineWidth / 2;
			const angle = Math.atan2(endY - startY, endX - startX);
			const dx = Math.sin(angle) * halfWidth;
			const dy = Math.cos(angle) * halfWidth;
			const x1 = startX - dx;
			const y1 = startY + dy;
			const x2 = startX + dx;
			const y2 = startY - dy;
			const x3 = endX + dx;
			const y3 = endY - dy;
			const x4 = endX - dx;
			const y4 = endY + dy;

			this.path2D.beginPath();
			this.path2D.moveTo(x1, y1);
			this.path2D.lineTo(x2, y2);
			this.path2D.lineTo(x3, y3);
			this.path2D.lineTo(x4, y4);
			this.path2D.closePath();
			// draw all triangles
			this.currentCompositor.drawVertices(
				this.gl.TRIANGLES,
				this.path2D.triangulatePath(),
			);
		}
	}

	/**
	 * Fill a line of the given two points
	 * @param {number} startX - the start x coordinate
	 * @param {number} startY - the start y coordinate
	 * @param {number} endX - the end x coordinate
	 * @param {number} endY - the end y coordinate
	 */
	fillLine(startX, startY, endX, endY) {
		this.strokeLine(startX, startY, endX, endY);
	}

	/**
	 * Stroke a Polygon on the screen with a specified color
	 * @param {Polygon} poly - the shape to draw
	 * @param {boolean} [fill=false] - also fill the shape with the current color if true
	 */
	strokePolygon(poly, fill = false) {
		const points = poly.points;
		const len = points.length;

		this.translate(poly.pos.x, poly.pos.y);

		if (fill === false && this.lineWidth > 1) {
			const radius = this.lineWidth / 2;
			for (let i = 0; i < len - 1; i++) {
				const curPoint = points[i];
				const nextPoint = points[i + 1];
				this.fillEllipse(nextPoint.x, nextPoint.y, radius, radius);
				this.strokeLine(curPoint.x, curPoint.y, nextPoint.x, nextPoint.y);
			}
			const lastPoint = points[len - 1];
			const firstPoint = points[0];
			if (!lastPoint.equals(firstPoint)) {
				this.fillEllipse(firstPoint.x, firstPoint.y, radius, radius);
				this.strokeLine(lastPoint.x, lastPoint.y, firstPoint.x, firstPoint.y);
			}
		} else {
			this.setCompositor("primitive");
			this.path2D.beginPath();
			for (let i = 0; i < len - 1; i++) {
				const curPoint = points[i];
				const nextPoint = points[i + 1];
				this.path2D.moveTo(curPoint.x, curPoint.y);
				this.path2D.lineTo(nextPoint.x, nextPoint.y);
			}
			this.path2D.closePath();
			if (fill === false) {
				this.currentCompositor.drawVertices(this.gl.LINES, this.path2D.points);
			} else {
				// draw all triangles
				this.currentCompositor.drawVertices(
					this.gl.TRIANGLES,
					this.path2D.triangulatePath(),
				);
			}
		}

		this.translate(-poly.pos.x, -poly.pos.y);
	}

	/**
	 * Fill a me.Polygon on the screen
	 * @param {Polygon} poly - the shape to draw
	 */
	fillPolygon(poly) {
		this.strokePolygon(poly, true);
	}

	/**
	 * Draw a stroke rectangle at the specified coordinates
	 * @param {number} x - x axis of the coordinate for the rectangle starting point.
	 * @param {number} y - y axis of the coordinate for the rectangle starting point.
	 * @param {number} width - The rectangle's width.
	 * @param {number} height - The rectangle's height.
	 * @param {boolean} [fill=false] - also fill the shape with the current color if true
	 */
	strokeRect(x, y, width, height, fill = false) {
		if (fill === false && this.lineWidth > 1) {
			const radius = this.lineWidth / 2;
			this.strokeLine(x, y, x + width, y);
			this.strokeLine(x + width, y, x + width, y + height);
			this.strokeLine(x + width, y + height, x, y + height);
			this.strokeLine(x, y + height, x, y);
			this.fillEllipse(x, y, radius, radius);
			this.fillEllipse(x + width, y, radius, radius);
			this.fillEllipse(x + width, y + height, radius, radius);
			this.fillEllipse(x, y + height, radius, radius);
		} else {
			this.setCompositor("primitive");
			this.path2D.beginPath();
			this.path2D.rect(x, y, width, height);
			if (fill === false) {
				this.currentCompositor.drawVertices(this.gl.LINES, this.path2D.points);
			} else {
				this.currentCompositor.drawVertices(
					this.gl.TRIANGLES,
					this.path2D.triangulatePath(),
				);
			}
		}
	}

	/**
	 * Draw a filled rectangle at the specified coordinates
	 * @param {number} x - x axis of the coordinate for the rectangle starting point.
	 * @param {number} y - y axis of the coordinate for the rectangle starting point.
	 * @param {number} width - The rectangle's width.
	 * @param {number} height - The rectangle's height.
	 */
	fillRect(x, y, width, height) {
		this.strokeRect(x, y, width, height, true);
	}

	/**
	 * Stroke a rounded rectangle at the specified coordinates
	 * @param {number} x - x axis of the coordinate for the rounded rectangle starting point.
	 * @param {number} y - y axis of the coordinate for the rounded rectangle starting point.
	 * @param {number} width - The rounded rectangle's width.
	 * @param {number} height - The rounded rectangle's height.
	 * @param {number} radius - The rounded corner's radius.
	 * @param {boolean} [fill=false] - also fill the shape with the current color if true
	 */
	strokeRoundRect(x, y, width, height, radius, fill = false) {
		this.setCompositor("primitive");
		this.path2D.beginPath();
		this.path2D.roundRect(x, y, width, height, radius);
		if (fill === false) {
			this.currentCompositor.drawVertices(this.gl.LINES, this.path2D.points);
		} else {
			this.currentCompositor.drawVertices(
				this.gl.TRIANGLES,
				this.path2D.triangulatePath(),
			);
		}
	}

	/**
	 * Draw a rounded filled rectangle at the specified coordinates
	 * @param {number} x - x axis of the coordinate for the rounded rectangle starting point.
	 * @param {number} y - y axis of the coordinate for the rounded rectangle starting point.
	 * @param {number} width - The rounded rectangle's width.
	 * @param {number} height - The rounded rectangle's height.
	 * @param {number} radius - The rounded corner's radius.
	 */
	fillRoundRect(x, y, width, height, radius) {
		this.strokeRoundRect(x, y, width, height, radius, true);
	}

	/**
	 * Stroke a Point at the specified coordinates
	 * @param {number} x - x axis of the coordinate for the point.
	 * @param {number} y - y axis of the coordinate for the point.
	 */
	strokePoint(x, y) {
		this.strokeLine(x, y, x + 1, y + 1);
	}

	/**
	 * Draw a a point at the specified coordinates
	 * @param {number} x - x axis of the coordinate for the point.
	 * @param {number} y - y axis of the coordinate for the point.
	 */
	fillPoint(x, y) {
		this.strokePoint(x, y);
	}

	/**
	 * Reset (overrides) the renderer transformation matrix to the
	 * identity one, and then apply the given transformation matrix.
	 * @param {Matrix2d|number} a - a matrix2d to transform by, or a the a component to multiply the current matrix by
	 * @param {number} b - the b component to multiply the current matrix by
	 * @param {number} c - the c component to multiply the current matrix by
	 * @param {number} d - the d component to multiply the current matrix by
	 * @param {number} e - the e component to multiply the current matrix by
	 * @param {number} f - the f component to multiply the current matrix by
	 */
	setTransform(a, b, c, d, e, f) {
		this.resetTransform();
		this.transform(a, b, c, d, e, f);
	}

	/**
	 * Multiply given matrix into the renderer tranformation matrix
	 * @see {@link WebGLRenderer.setTransform} which will reset the current transform matrix prior to performing the new transformation
	 * @param {Matrix2d|number} a - a matrix2d to transform by, or a the a component to multiply the current matrix by
	 * @param {number} b - the b component to multiply the current matrix by
	 * @param {number} c - the c component to multiply the current matrix by
	 * @param {number} d - the d component to multiply the current matrix by
	 * @param {number} e - the e component to multiply the current matrix by
	 * @param {number} f - the f component to multiply the current matrix by
	 */
	transform(a, b, c, d, e, f) {
		if (typeof a === "object") {
			this.currentTransform.multiply(a);
		} else {
			// indivudual component
			this.currentTransform.transform(a, b, c, d, e, f);
		}
		if (this.settings.subPixel === false) {
			// snap position values to pixel grid
			let a = this.currentTransform.toArray();
			a[6] |= 0;
			a[7] |= 0;
		}
	}

	/**
	 * adds a translation transformation to the current matrix.
	 * @param {number} x - Distance to move in the horizontal direction. Positive values are to the right, and negative to the left.
	 * @param {number} y - Distance to move in the vertical direction. Positive values are down, and negative are up.
	 */
	translate(x, y) {
		let currentTransform = this.currentTransform;
		currentTransform.translate(x, y);
		if (this.settings.subPixel === false) {
			// snap position values to pixel grid
			let a = currentTransform.toArray();
			a[6] |= 0;
			a[7] |= 0;
		}
	}

	/**
	 * clip the given region from the original canvas. Once a region is clipped,
	 * all future drawing will be limited to the clipped region.
	 * You can however save the current region using the save(),
	 * and restore it (with the restore() method) any time in the future.
	 * (<u>this is an experimental feature !</u>)
	 * @param {number} x - x axis of the coordinate for the upper-left corner of the rectangle to start clipping from.
	 * @param {number} y - y axis of the coordinate for the upper-left corner of the rectangle to start clipping from.
	 * @param {number} width - the width of the rectangle to start clipping from.
	 * @param {number} height - the height of the rectangle to start clipping from.
	 */
	clipRect(x, y, width, height) {
		let canvas = this.getCanvas();
		let gl = this.gl;
		// if requested box is different from the current canvas size
		if (
			x !== 0 ||
			y !== 0 ||
			width !== canvas.width ||
			height !== canvas.height
		) {
			let currentScissor = this.currentScissor;
			if (gl.isEnabled(gl.SCISSOR_TEST)) {
				// if same as the current scissor box do nothing
				if (
					currentScissor[0] === x &&
					currentScissor[1] === y &&
					currentScissor[2] === width &&
					currentScissor[3] === height
				) {
					return;
				}
			}
			// flush the compositor
			this.flush();
			// turn on scissor test
			gl.enable(this.gl.SCISSOR_TEST);
			// set the scissor rectangle (note : coordinates are left/bottom)
			gl.scissor(
				// scissor does not account for currentTransform, so manually adjust
				x + this.currentTransform.tx,
				canvas.height - height - y - this.currentTransform.ty,
				width,
				height,
			);
			// save the new currentScissor box
			currentScissor[0] = x;
			currentScissor[1] = y;
			currentScissor[2] = width;
			currentScissor[3] = height;
		} else {
			// turn off scissor test
			gl.disable(gl.SCISSOR_TEST);
		}
	}

	/**
	 * A mask limits rendering elements to the shape and position of the given mask object.
	 * If the drawing or rendering area is larger than the mask, only the intersecting part of the renderable will be visible.
	 * (Note Mask are not preserved through renderer context save and restore and need so be manually cleared)
	 * @see CanvasRenderer#clearMask
	 * @param {Rect|RoundRect|Polygon|Line|Ellipse} [mask] - a shape defining the mask to be applied
	 * @param {boolean} [invert=false] - either the given shape should define what is visible (default) or the opposite
	 */
	setMask(mask, invert = false) {
		let gl = this.gl;

		// flush the compositor
		this.flush();

		if (this.maskLevel === 0) {
			// Enable and setup GL state to write to stencil buffer
			gl.enable(gl.STENCIL_TEST);
			gl.clear(gl.STENCIL_BUFFER_BIT);
		}

		this.maskLevel++;

		gl.colorMask(false, false, false, false);
		gl.stencilFunc(gl.EQUAL, this.maskLevel, 1);
		gl.stencilOp(gl.REPLACE, gl.REPLACE, gl.REPLACE);

		// fill the given mask shape
		this.fill(mask);

		// flush the compositor
		this.flush();

		gl.colorMask(true, true, true, true);

		// Use stencil buffer to affect next rendering object
		if (invert === true) {
			gl.stencilFunc(gl.EQUAL, this.maskLevel + 1, 1);
		} else {
			gl.stencilFunc(gl.NOTEQUAL, this.maskLevel + 1, 1);
		}
		gl.stencilOp(gl.KEEP, gl.KEEP, gl.KEEP);
	}

	/**
	 * disable (remove) the rendering mask set through setMask.
	 * @see WebGLRenderer#setMask
	 */
	clearMask() {
		if (this.maskLevel > 0) {
			// flush the compositor
			this.flush();
			this.maskLevel = 0;
			this.gl.disable(this.gl.STENCIL_TEST);
		}
	}
=======
    /**
     * @param {ApplicationSettings} [options] - optional parameters for the renderer
     */
    constructor(options) {
        // parent contructor
        super(Object.assign(options, { context: "webgl" }));

        /**
         * The vendor string of the underlying graphics driver.
         * @type {string}
         * @default undefined
         * @readonly
         */
        this.GPUVendor = undefined;

        /**
         * The renderer string of the underlying graphics driver.
         * @type {string}
         * @default undefined
         * @readonly
         */
        this.GPURenderer = undefined;

        /**
         * The WebGL context
         * @name gl
         * @type {WebGLRenderingContext}
         */
        this.gl = this.renderTarget.context;

        /**
         * sets or returns the thickness of lines for shape drawing (limited to strokeLine, strokePolygon and strokeRect)
         * @type {number}
         * @default 1
         * @see WebGLRenderer#strokeLine
         * @see WebGLRenderer#strokePolygon
         * @see WebGLRenderer#strokeRect
         */
        this.lineWidth = 1;

        /**
         * sets or returns the shape used to join two line segments where they meet.
         * Out of the three possible values for this property: "round", "bevel", and "miter", only "round" is supported for now in WebGL
         * @type {string}
         * @default "round"
         */
        this.lineJoin = "round";

        /**
         * the vertex buffer used by this WebGL Renderer
         * @type {WebGLBuffer}
         */
        this.vertexBuffer = this.gl.createBuffer();

        /**
         * Maximum number of texture unit supported under the current context
         * @type {number}
         * @readonly
         */
        this.maxTextures = this.gl.getParameter(this.gl.MAX_TEXTURE_IMAGE_UNITS);

        /**
         * @ignore
         */
        this._colorStack = [];

        /**
         * @ignore
         */
        this._matrixStack = [];

        /**
         * @ignore
         */
        this._scissorStack = [];

        /**
         * @ignore
         */
        this._blendStack = [];

        /**
         * The current transformation matrix used for transformations on the overall scene
         * @type {Matrix2d}
         */
        this.currentTransform = new Matrix2d();

        /**
         * The current compositor used by the renderer
         * @type {Compositor}
         */
        this.currentCompositor = undefined;

        /**
         * a reference to the current shader program used by the renderer
         * @type {WebGLProgram}
         */
        this.currentProgram = undefined;

        /**
         * The list of active compositors
         * @type {Map<Compositor>}
         */
        this.compositors = new Map();

        // bind the vertex buffer
        this.gl.bindBuffer(this.gl.ARRAY_BUFFER, this.vertexBuffer);

        // Create both quad and primitive compositor
        this.addCompositor(new (this.settings.compositor || QuadCompositor)(this), "quad", true);
        this.addCompositor(new (this.settings.compositor || PrimitiveCompositor)(this), "primitive");

        // depth Test settings
        this.depthTest = options.depthTest;

        // default WebGL state(s)
        if (this.depthTest === "z-buffer") {
            this.gl.enable(this.gl.DEPTH_TEST);
            // https://developer.mozilla.org/en-US/docs/Web/API/WebGLRenderingContext/depthFunc
            this.gl.depthFunc(this.gl.LEQUAL);
            this.gl.depthMask(true);
        } else {
            this.gl.disable(this.gl.DEPTH_TEST);
            this.gl.depthMask(false);
        }

        this.gl.disable(this.gl.SCISSOR_TEST);
        this.gl.enable(this.gl.BLEND);

        // set default mode
        this.setBlendMode(this.settings.blendMode);

        // get GPU vendor and renderer
        let debugInfo = this.gl.getExtension("WEBGL_debug_renderer_info");
        if (debugInfo !== null) {
            this.GPUVendor = this.gl.getParameter(debugInfo.UNMASKED_VENDOR_WEBGL);
            this.GPURenderer = this.gl.getParameter(debugInfo.UNMASKED_RENDERER_WEBGL);
        }

        // a private property that when set will make `setCompositor`
        // to use this specific shader instead of the default one
        this.customShader = undefined;

        // Create a texture cache
        this.cache = new TextureCache(this.maxTextures);

        // set the renderer type
        this.type =  "WebGL" + this.WebGLVersion;

        // to simulate context lost and restore in WebGL:
        // let ctx = me.video.renderer.context.getExtension('WEBGL_lose_context');
        // ctx.loseContext()
        this.getCanvas().addEventListener("webglcontextlost", (e) => {
            e.preventDefault();
            this.isContextValid = false;
            event.emit(event.ONCONTEXT_LOST, this);
        }, false);
        // ctx.restoreContext()
        this.getCanvas().addEventListener("webglcontextrestored", () => {
            this.reset();
            this.isContextValid = true;
            event.emit(event.ONCONTEXT_RESTORED, this);
        }, false);

        // reset the renderer on game reset
        event.on(event.GAME_RESET, () => {
            this.reset();
        });

        // register to the CANVAS resize channel
        event.on(event.CANVAS_ONRESIZE, (width, height) => {
            this.flush();
            this.setViewport(0, 0, width, height);
        });
    }

    /**
     * The WebGL version used by this renderer (1 or 2)
     * @type {number}
     * @default 1
     */
    get WebGLVersion() {
        return this.renderTarget.WebGLVersion;
    }

    /**
     * return the list of supported compressed texture formats
     * @return {Object}
     */
    getSupportedCompressedTextureFormats() {
        if (typeof supportedCompressedTextureFormats === "undefined") {
            const gl = this.gl;
            supportedCompressedTextureFormats =  {
                astc: gl.getExtension("WEBGL_compressed_texture_astc") || this._gl.getExtension("WEBKIT_WEBGL_compressed_texture_astc"),
                bptc: gl.getExtension("EXT_texture_compression_bptc") || this._gl.getExtension("WEBKIT_EXT_texture_compression_bptc"),
                s3tc: gl.getExtension("WEBGL_compressed_texture_s3tc") || this._gl.getExtension("WEBKIT_WEBGL_compressed_texture_s3tc"),
                s3tc_srgb: gl.getExtension("WEBGL_compressed_texture_s3tc_srgb") || this._gl.getExtension("WEBKIT_WEBGL_compressed_texture_s3tc_srgb"),
                pvrtc: gl.getExtension("WEBGL_compressed_texture_pvrtc") || this._gl.getExtension("WEBKIT_WEBGL_compressed_texture_pvrtc"),
                etc1: gl.getExtension("WEBGL_compressed_texture_etc1") || this._gl.getExtension("WEBKIT_WEBGL_compressed_texture_etc1"),
                etc2: gl.getExtension("WEBGL_compressed_texture_etc") || gl.getExtension("WEBKIT_WEBGL_compressed_texture_etc") || gl.getExtension("WEBGL_compressed_texture_es3_0")
            };
        }
        return supportedCompressedTextureFormats;
    }

    /**
     * return true if the given compressed texture format is supported
     * @param {Number} format
     * @returns
     */
    hasSupportedCompressedFormats(format) {
        const supportedFormats = this.getSupportedCompressedTextureFormats();
        for (var supportedFormat in supportedFormats) {
            for (var extension in supportedFormats[supportedFormat]) {
                if (format === supportedFormats[supportedFormat][extension]) {
                    return true;
                }
            }
        }
        return false;
    }

    /**
     * Reset context state
     */
    reset() {
        super.reset();

        // clear all stacks
        this._colorStack.forEach((color) => {
            pool.push(color);
        });
        this._matrixStack.forEach((matrix) => {
            pool.push(matrix);
        });
        this._colorStack.length = 0;
        this._matrixStack.length = 0;
        this._blendStack.length = 0;

        // clear gl context
        this.clear();

        // initial viewport size
        this.setViewport();

        // rebind the vertex buffer if required (e.g in case of context loss)
        if (this.gl.getParameter(this.gl.ARRAY_BUFFER_BINDING) !== this.vertexBuffer) {
            this.gl.bindBuffer(this.gl.ARRAY_BUFFER, this.vertexBuffer);
        }

        this.currentCompositor = undefined;
        this.currentProgram = undefined;
        this.customShader = undefined;

        this.compositors.forEach((compositor) => {
            if (this.isContextValid === false) {
                // on context lost/restore
                compositor.init(this);
            } else {
                compositor.reset();
            }
        });

        this.setCompositor("quad");

        this.gl.disable(this.gl.SCISSOR_TEST);
    }

    /**
     * add a new compositor to this renderer
     * @param {Compositor} compositor - a compositor instance
     * @param {string} name - a name uniquely identifying this compositor
     * @param {boolean} [activate=false] - true if the given compositor should be set as the active one
     */
    addCompositor(compositor, name = "default", activate = false) {
        // make sure there is no existing compositor with the same name
        if (typeof this.compositors.get(name) !== "undefined") {
            throw new Error("Invalid Compositor name");
        }

        // add the new compositor
        this.compositors.set(name, compositor);

        if (activate === true) {
            // set as active one
            this.setCompositor(name);
        }
    }

    /**
     * set the active compositor for this renderer
     * @param {string} name - a compositor name
     * @param {GLShader} [shader] - an optional shader program to be used, instead of the default one, when activating the compositor
     * @returns {Compositor} an instance to the current active compositor
     */
    setCompositor(name = "default", shader = this.customShader) {
        let compositor = this.compositors.get(name);

        if (typeof compositor === "undefined") {
            throw new Error("Invalid Compositor");
        }

        if (this.currentCompositor !== compositor) {
            if (this.currentCompositor !== undefined) {
                // flush the current compositor
                this.currentCompositor.flush();
            }
            // set as the active one
            this.currentCompositor = compositor;
        }

        if (name === "quad" && typeof shader === "object") {
            this.currentCompositor.useShader(shader);
        } else {
            // (re)bind the compositor with the default shader (program & attributes)
            this.currentCompositor.bind();
        }

        return this.currentCompositor;
    }

    /**
     * Reset the gl transform to identity
     */
    resetTransform() {
        this.currentTransform.identity();
    }

    /**
     * Create a pattern with the specified repetition
     * @param {HTMLImageElement|SVGImageElement|HTMLVideoElement|HTMLCanvasElement|ImageBitmap|OffscreenCanvas|VideoFrame} image - Source image to be used as the pattern's image
     * @param {string} repeat - Define how the pattern should be repeated
     * @returns {TextureAtlas} the patterned texture created
     * @see ImageLayer#repeat
     * @example
     * let tileable   = renderer.createPattern(image, "repeat");
     * let horizontal = renderer.createPattern(image, "repeat-x");
     * let vertical   = renderer.createPattern(image, "repeat-y");
     * let basic      = renderer.createPattern(image, "no-repeat");
     */
    createPattern(image, repeat) {

        this.setCompositor("quad");

        if (renderer.WebGLVersion === 1 && (!isPowerOfTwo(image.width) || !isPowerOfTwo(image.height))) {
            let src = typeof image.src !== "undefined" ? image.src : image;
            throw new Error(
                "[WebGL Renderer] " + src + " is not a POT texture " +
                "(" + image.width + "x" + image.height + ")"
            );
        }

        let texture = new TextureAtlas(createAtlas(image.width, image.height, "pattern", repeat), image);

        // FIXME: Remove old cache entry and texture when changing the repeat mode
        this.currentCompositor.uploadTexture(texture);

        return texture;
    }

    /**
     * Flush the compositor to the frame buffer
     */
    flush() {
        this.currentCompositor.flush();
    }

    /**
     * set/change the current projection matrix (WebGL only)
     * @param {Matrix3d} matrix - the new projection matrix
     */
    setProjection(matrix) {
        super.setProjection(matrix);
        this.currentCompositor.setProjection(matrix);
    }

    /**
     * Sets the WebGL viewport, which specifies the affine transformation of x and y from normalized device coordinates to window coordinates
     * @param {number} [x = 0] - x the horizontal coordinate for the lower left corner of the viewport origin
     * @param {number} [y = 0] - y the vertical coordinate for the lower left corner of the viewport origin
     * @param {number} [w = width of the canvas] - the width of viewport
     * @param {number} [h = height of the canvas] - the height of viewport
     */
    setViewport(x = 0, y = 0, w = this.getCanvas().width, h = this.getCanvas().height) {
        this.gl.viewport(x, y, w, h);
    }

    /**
     * Clear the frame buffer
     */
    clear() {
        let gl = this.gl;
        gl.clearColor(0, 0, 0, this.settings.transparent ? 0.0 : 1.0);
        this.lineWidth = 1;
        if (this.depthTest === "z-buffer") {
            gl.clear(gl.DEPTH_BUFFER_BIT | gl.COLOR_BUFFER_BIT | gl.STENCIL_BUFFER_BIT);
        } else {
            gl.clear(gl.COLOR_BUFFER_BIT | gl.STENCIL_BUFFER_BIT);
        }
    }

    /**
     * Clears the gl context with the given color.
     * @param {Color|string} [color="#000000"] - CSS color.
     * @param {boolean} [opaque=false] - Allow transparency [default] or clear the surface completely [true]
     */
    clearColor(color = "#000000", opaque = false) {
        let glArray;
        let gl = this.gl;

        if (color instanceof Color) {
            glArray = color.toArray();
        } else {
            let _color = pool.pull("me.Color");
            // reuse temporary the renderer default color object
            glArray = _color.parseCSS(color).toArray();
            pool.push(_color);
        }

        // clear gl context with the specified color
        gl.clearColor(glArray[0], glArray[1], glArray[2], (opaque === true) ? 1.0 : glArray[3]);
        gl.clear(gl.COLOR_BUFFER_BIT);
    }

    /**
     * Erase the pixels in the given rectangular area by setting them to transparent black (rgba(0,0,0,0)).
     * @param {number} x - x axis of the coordinate for the rectangle starting point.
     * @param {number} y - y axis of the coordinate for the rectangle starting point.
     * @param {number} width - The rectangle's width.
     * @param {number} height - The rectangle's height.
     */
    clearRect(x, y, width, height) {
        this.save();
        this.clipRect(x, y, width, height);
        this.clearColor();
        this.restore();
    }

    /**
     * Draw an image to the gl context
     * @param {HTMLImageElement|SVGImageElement|HTMLVideoElement|HTMLCanvasElement|ImageBitmap|OffscreenCanvas|VideoFrame} image - An element to draw into the context.
     * @param {number} sx - The X coordinate of the top left corner of the sub-rectangle of the source image to draw into the destination context.
     * @param {number} sy - The Y coordinate of the top left corner of the sub-rectangle of the source image to draw into the destination context.
     * @param {number} sw - The width of the sub-rectangle of the source image to draw into the destination context. If not specified, the entire rectangle from the coordinates specified by sx and sy to the bottom-right corner of the image is used.
     * @param {number} sh - The height of the sub-rectangle of the source image to draw into the destination context.
     * @param {number} dx - The X coordinate in the destination canvas at which to place the top-left corner of the source image.
     * @param {number} dy - The Y coordinate in the destination canvas at which to place the top-left corner of the source image.
     * @param {number} dw - The width to draw the image in the destination canvas. This allows scaling of the drawn image. If not specified, the image is not scaled in width when drawn.
     * @param {number} dh - The height to draw the image in the destination canvas. This allows scaling of the drawn image. If not specified, the image is not scaled in height when drawn.
     * @example
     * // Position the image on the canvas:
     * renderer.drawImage(image, dx, dy);
     * // Position the image on the canvas, and specify width and height of the image:
     * renderer.drawImage(image, dx, dy, dWidth, dHeight);
     * // Clip the image and position the clipped part on the canvas:
     * renderer.drawImage(image, sx, sy, sWidth, sHeight, dx, dy, dWidth, dHeight);
     */
    drawImage(image, sx, sy, sw, sh, dx, dy, dw, dh) {
        if (typeof sw === "undefined") {
            sw = dw = image.width;
            sh = dh = image.height;
            dx = sx;
            dy = sy;
            sx = 0;
            sy = 0;
        }
        else if (typeof dx === "undefined") {
            dx = sx;
            dy = sy;
            dw = sw;
            dh = sh;
            sw = image.width;
            sh = image.height;
            sx = 0;
            sy = 0;
        }

        if (this.settings.subPixel === false) {
            // clamp to pixel grid
            dx |= 0;
            dy |= 0;
        }

        this.setCompositor("quad");
        // force reuploading if the given image is a HTMLVideoElement
        let reupload = typeof image.videoWidth !== "undefined";
        let texture = this.cache.get(image);
        let uvs = texture.getUVs(sx + "," + sy + "," + sw + "," + sh);
        this.currentCompositor.addQuad(texture, dx, dy, dw, dh, uvs[0], uvs[1], uvs[2], uvs[3], this.currentTint.toUint32(this.getGlobalAlpha()), reupload);
    }

    /**
     * Draw a pattern within the given rectangle.
     * @param {TextureAtlas} pattern - Pattern object
     * @param {number} x - x position where to draw the pattern
     * @param {number} y - y position where to draw the pattern
     * @param {number} width - width of the pattern
     * @param {number} height - height of the pattern
     * @see WebGLRenderer#createPattern
     */
    drawPattern(pattern, x, y, width, height) {
        let uvs = pattern.getUVs("0,0," + width + "," + height);
        this.setCompositor("quad");
        this.currentCompositor.addQuad(pattern, x, y, width, height, uvs[0], uvs[1], uvs[2], uvs[3], this.currentTint.toUint32(this.getGlobalAlpha()));
    }


    /**
     * starts a new path by emptying the list of sub-paths. Call this method when you want to create a new path
     * @example
     * // First path
     * renderer.beginPath();
     * renderer.setColor("blue");
     * renderer.moveTo(20, 20);
     * renderer.lineTo(200, 20);
     * renderer.stroke();
     * // Second path
     * renderer.beginPath();
     * renderer.setColor("green");
     * renderer.moveTo(20, 20);
     * renderer.lineTo(120, 120);
     * renderer.stroke();
     */
    beginPath() {
        this.path2D.beginPath();
    }

    /**
     * begins a new sub-path at the point specified by the given (x, y) coordinates.
     * @param {number} x - The x axis of the point.
     * @param {number} y - The y axis of the point.
     */
    moveTo(x, y) {
        this.path2D.moveTo(x, y);
    }

    /**
     * adds a straight line to the current sub-path by connecting the sub-path's last point to the specified (x, y) coordinates.
     */
    lineTo(x, y) {
        this.path2D.lineTo(x, y);
    }

    /**
     * creates a rectangular path whose starting point is at (x, y) and whose size is specified by width and height.
     * @param {number} x - The x axis of the coordinate for the rectangle starting point.
     * @param {number} y - The y axis of the coordinate for the rectangle starting point.
     * @param {number} width - The rectangle's width.
     * @param {number} height - The rectangle's height.
     */
    rect(x, y, width, height) {
        this.path2D.rect(x, y, width, height);
    }

    /**
     * adds a rounded rectangle to the current path.
     * @param {number} x - The x axis of the coordinate for the rectangle starting point.
     * @param {number} y - The y axis of the coordinate for the rectangle starting point.
     * @param {number} width - The rectangle's width.
     * @param {number} height - The rectangle's height.
     * @param {number} radius - The corner radius.
     */
    roundRect(x, y, width, height, radii) {
        this.path2D.roundRect(x, y, width, height, radii);
    }

    /**
     * stroke the given shape or the current defined path
     * @param {Rect|RoundRect|Polygon|Line|Ellipse} [shape] - a shape object to stroke
     * @param {boolean} [fill=false] - fill the shape with the current color if true
     */
    stroke(shape, fill) {
        this.setCompositor("primitive");
        if (typeof shape === "undefined") {
            if (fill === true) {
                // draw all triangles
                this.currentCompositor.drawVertices(this.gl.TRIANGLES, this.path2D.triangulatePath());
            } else {
                this.currentCompositor.drawVertices(this.gl.LINES, this.path2D.points);
            }
        } else {
            super.stroke(shape, fill);
        }
    }

    /**
     * fill the given shape or the current defined path
     * @param {Rect|RoundRect|Polygon|Line|Ellipse} [shape] - a shape object to fill
     */
    fill(shape) {
        this.stroke(shape, true);
    }

    /**
     * add a straight line from the current point to the start of the current sub-path. If the shape has already been closed or has only one point, this function does nothing
    */
    closePath() {
        this.path2D.closePath();
    }

    /**
     * Returns the WebGLContext instance for the renderer
     * return a reference to the system 2d Context
     * @returns {WebGLRenderingContext} the current WebGL context
     */
    getContext() {
        return this.gl;
    }

    /**
     * set a blend mode for the given context. <br>
     * Supported blend mode between Canvas and WebGL remderer : <br>
     * - "normal" : this is the default mode and draws new content on top of the existing content <br>
     * <img src="../images/normal-blendmode.png" width="510"/> <br>
     * - "multiply" : the pixels of the top layer are multiplied with the corresponding pixel of the bottom layer. A darker picture is the result. <br>
     * <img src="../images/multiply-blendmode.png" width="510"/> <br>
     * - "additive or lighter" : where both content overlap the color is determined by adding color values. <br>
     * <img src="../images/lighter-blendmode.png" width="510"/> <br>
     * - "screen" : The pixels are inverted, multiplied, and inverted again. A lighter picture is the result (opposite of multiply) <br>
     * <img src="../images/screen-blendmode.png" width="510"/> <br>
     * @see https://developer.mozilla.org/en-US/docs/Web/API/CanvasRenderingContext2D/globalCompositeOperation
     * @param {string} [mode="normal"] - blend mode : "normal", "multiply", "lighter", "additive", "screen"
     * @param {WebGLRenderingContext} [gl] - a WebGL context
     */
    setBlendMode(mode = "normal", gl = this.gl) {

        if (this.currentBlendMode !== mode) {
            this.flush();
            gl.enable(gl.BLEND);
            this.currentBlendMode = mode;

            switch (mode) {
                case "screen" :
                    gl.blendFunc(gl.ONE, gl.ONE_MINUS_SRC_COLOR);
                    break;

                case "lighter" :
                case "additive" :
                    gl.blendFunc(gl.ONE, gl.ONE);
                    break;

                case "multiply" :
                    gl.blendFunc(gl.DST_COLOR, gl.ONE_MINUS_SRC_ALPHA);
                    break;

                default :
                    gl.blendFunc(gl.ONE, gl.ONE_MINUS_SRC_ALPHA);
                    this.currentBlendMode = "normal";
                    break;
            }
        }
    }

    /**
     * restores the most recently saved renderer state by popping the top entry in the drawing state stack
     * @example
     * // Save the current state
     * renderer.save();
     *
     * // apply a transform and draw a rect
     * renderer.tranform(matrix);
     * renderer.fillRect(10, 10, 100, 100);
     *
     * // Restore to the state saved by the most recent call to save()
     * renderer.restore();
     */
    restore() {
        // do nothing if there is no saved states
        if (this._matrixStack.length !== 0) {
            let color = this._colorStack.pop();
            let matrix = this._matrixStack.pop();

            // restore the previous context
            this.currentColor.copy(color);
            this.currentTransform.copy(matrix);

            this.setBlendMode(this._blendStack.pop());

            // recycle objects
            pool.push(color);
            pool.push(matrix);
        }

        if (this._scissorStack.length !== 0) {
            // FIXME : prevent `scissor` object realloc and GC
            this.currentScissor.set(this._scissorStack.pop());
        } else {
            const canvas = this.getCanvas();
            // turn off scissor test
            this.gl.disable(this.gl.SCISSOR_TEST);
            this.currentScissor[0] = 0;
            this.currentScissor[1] = 0;
            this.currentScissor[2] = canvas.width;
            this.currentScissor[3] = canvas.height;
        }
    }

    /**
     * saves the entire state of the renderer by pushing the current state onto a stack.
     * @example
     * // Save the current state
     * renderer.save();
     *
     * // apply a transform and draw a rect
     * renderer.tranform(matrix);
     * renderer.fillRect(10, 10, 100, 100);
     *
     * // Restore to the state saved by the most recent call to save()
     * renderer.restore();
     */
    save() {
        this._colorStack.push(this.currentColor.clone());
        this._matrixStack.push(this.currentTransform.clone());

        if (this.gl.isEnabled(this.gl.SCISSOR_TEST)) {
            // FIXME avoid slice and object realloc
            this._scissorStack.push(this.currentScissor.slice());
        }

        this._blendStack.push(this.getBlendMode());
    }

    /**
     * adds a rotation to the transformation matrix.
     * @param {number} angle - the rotation angle, clockwise in radians
     * @example
     * // Rotated rectangle
     * renderer.rotate((45 * Math.PI) / 180);
     * renderer.setColor("red");
     * renderer.fillRect(10, 10, 100, 100);
     *
     * // Reset transformation matrix to the identity matrix
     * renderer.setTransform(1, 0, 0, 1, 0, 0);
     */
    rotate(angle) {
        this.currentTransform.rotate(angle);
    }

    /**
     * adds a scaling transformation to the renderer units horizontally and/or vertically
     * @param {number} x - Scaling factor in the horizontal direction. A negative value flips pixels across the vertical axis. A value of 1 results in no horizontal scaling.
     * @param {number} y - Scaling factor in the vertical direction. A negative value flips pixels across the horizontal axis. A value of 1 results in no vertical scaling
     */
    scale(x, y) {
        this.currentTransform.scale(x, y);
    }

    /**
     * not used by this renderer?
     * @param {boolean} [enable=false]
     * @ignore
     */
    setAntiAlias(enable = false) {
        super.setAntiAlias(enable);
        // TODO: perhaps handle GLNEAREST or other options with texture binding
    }

    /**
     * Set the global alpha
     * @param {number} alpha - 0.0 to 1.0 values accepted.
     */
    setGlobalAlpha(alpha) {
        this.currentColor.alpha = alpha;
    }

    /**
     * Return the global alpha
     * @returns {number} global alpha value
     */
    getGlobalAlpha() {
        return this.currentColor.alpha;
    }

    /**
     * Set the current fill & stroke style color.
     * By default, or upon reset, the value is set to #000000.
     * @param {Color|string} color - css color string.
     */
    setColor(color) {
        let alpha = this.currentColor.alpha;
        this.currentColor.copy(color);
        this.currentColor.alpha *= alpha;
    }

    /**
     * Stroke an arc at the specified coordinates with given radius, start and end points
     * @param {number} x - arc center point x-axis
     * @param {number} y - arc center point y-axis
     * @param {number} radius - arc radius
     * @param {number} start - start angle in radians
     * @param {number} end - end angle in radians
     * @param {boolean} [antiClockwise=false] - draw arc anti-clockwise
     * @param {boolean} [fill=false] - also fill the shape with the current color if true
     */
    strokeArc(x, y, radius, start, end, antiClockwise = false, fill = false) {
        this.setCompositor("primitive");
        this.path2D.beginPath();
        this.path2D.arc(x, y, radius, start, end, antiClockwise);
        if (fill === false) {
            this.currentCompositor.drawVertices(this.gl.LINES, this.path2D.points);
        } else {
            this.currentCompositor.drawVertices(this.gl.TRIANGLES, this.path2D.triangulatePath());
        }
    }

    /**
     * Fill an arc at the specified coordinates with given radius, start and end points
     * @param {number} x - arc center point x-axis
     * @param {number} y - arc center point y-axis
     * @param {number} radius - arc radius
     * @param {number} start - start angle in radians
     * @param {number} end - end angle in radians
     * @param {boolean} [antiClockwise=false] - draw arc anti-clockwise
     */
    fillArc(x, y, radius, start, end, antiClockwise = false) {
        this.strokeArc(x, y, radius, start, end, antiClockwise, true);
    }

    /**
     * Stroke an ellipse at the specified coordinates with given radius
     * @param {number} x - ellipse center point x-axis
     * @param {number} y - ellipse center point y-axis
     * @param {number} w - horizontal radius of the ellipse
     * @param {number} h - vertical radius of the ellipse
     * @param {boolean} [fill=false] - also fill the shape with the current color if true
     */
    strokeEllipse(x, y, w, h, fill = false) {
        this.setCompositor("primitive");
        this.path2D.beginPath();
        this.path2D.ellipse(x, y, w, h, 0, 0, 360);
        if (fill === false) {
            this.currentCompositor.drawVertices(this.gl.LINES, this.path2D.points);
        } else {
            this.currentCompositor.drawVertices(this.gl.TRIANGLES, this.path2D.triangulatePath());
        }
    }

    /**
     * Fill an ellipse at the specified coordinates with given radius
     * @param {number} x - ellipse center point x-axis
     * @param {number} y - ellipse center point y-axis
     * @param {number} w - horizontal radius of the ellipse
     * @param {number} h - vertical radius of the ellipse
     */
    fillEllipse(x, y, w, h) {
        this.strokeEllipse(x, y, w, h, true);
    }

    /**
     * Stroke a line of the given two points
     * @param {number} startX - the start x coordinate
     * @param {number} startY - the start y coordinate
     * @param {number} endX - the end x coordinate
     * @param {number} endY - the end y coordinate
     */
    strokeLine(startX, startY, endX, endY) {
        this.setCompositor("primitive");
        if (this.lineWidth === 1) {
            this.path2D.beginPath();
            this.path2D.moveTo(startX, startY);
            this.path2D.lineTo(endX, endY);
            this.currentCompositor.drawVertices(this.gl.LINES, this.path2D.points);
        } else if (this.lineWidth > 1) {
            const halfWidth = this.lineWidth / 2;
            const angle = Math.atan2(endY - startY, endX - startX);
            const dx = Math.sin(angle) * halfWidth;
            const dy = Math.cos(angle) * halfWidth;
            const x1 = startX - dx;
            const y1 = startY + dy;
            const x2 = startX + dx;
            const y2 = startY - dy;
            const x3 = endX + dx;
            const y3 = endY - dy;
            const x4 = endX - dx;
            const y4 = endY + dy;

            this.path2D.beginPath();
            this.path2D.moveTo(x1, y1);
            this.path2D.lineTo(x2, y2);
            this.path2D.lineTo(x3, y3);
            this.path2D.lineTo(x4, y4);
            this.path2D.closePath();
            // draw all triangles
            this.currentCompositor.drawVertices(this.gl.TRIANGLES, this.path2D.triangulatePath());
        }
    }


    /**
     * Fill a line of the given two points
     * @param {number} startX - the start x coordinate
     * @param {number} startY - the start y coordinate
     * @param {number} endX - the end x coordinate
     * @param {number} endY - the end y coordinate
     */
    fillLine(startX, startY, endX, endY) {
        this.strokeLine(startX, startY, endX, endY);
    }

    /**
     * Stroke a Polygon on the screen with a specified color
     * @param {Polygon} poly - the shape to draw
     * @param {boolean} [fill=false] - also fill the shape with the current color if true
     */
    strokePolygon(poly, fill = false) {
        const points = poly.points;
        const len = points.length;

        this.translate(poly.pos.x, poly.pos.y);

        if (fill === false && this.lineWidth > 1) {
            const radius = this.lineWidth / 2;
            for (let i = 0; i < len - 1; i++) {
                const curPoint = points[i];
                const nextPoint = points[i + 1];
                this.fillEllipse(nextPoint.x, nextPoint.y, radius, radius);
                this.strokeLine(curPoint.x, curPoint.y, nextPoint.x, nextPoint.y);
            }
            const lastPoint = points[len - 1];
            const firstPoint = points[0];
            if (!lastPoint.equals(firstPoint)) {
                this.fillEllipse(firstPoint.x, firstPoint.y, radius, radius);
                this.strokeLine(lastPoint.x, lastPoint.y, firstPoint.x, firstPoint.y);
            }
        } else {
            this.setCompositor("primitive");
            this.path2D.beginPath();
            for (let i = 0; i < len - 1; i++) {
                const curPoint = points[i];
                const nextPoint = points[i + 1];
                this.path2D.moveTo(curPoint.x, curPoint.y);
                this.path2D.lineTo(nextPoint.x, nextPoint.y);
            }
            this.path2D.closePath();
            if (fill === false) {
                this.currentCompositor.drawVertices(this.gl.LINES, this.path2D.points);
            } else {
                // draw all triangles
                this.currentCompositor.drawVertices(this.gl.TRIANGLES, this.path2D.triangulatePath());
            }
        }

        this.translate(-poly.pos.x, -poly.pos.y);
    }

    /**
     * Fill a me.Polygon on the screen
     * @param {Polygon} poly - the shape to draw
     */
    fillPolygon(poly) {
        this.strokePolygon(poly, true);
    }

    /**
     * Draw a stroke rectangle at the specified coordinates
     * @param {number} x - x axis of the coordinate for the rectangle starting point.
     * @param {number} y - y axis of the coordinate for the rectangle starting point.
     * @param {number} width - The rectangle's width.
     * @param {number} height - The rectangle's height.
     * @param {boolean} [fill=false] - also fill the shape with the current color if true
     */
    strokeRect(x, y, width, height, fill = false) {
        if (fill === false && this.lineWidth > 1) {
            const radius = this.lineWidth / 2;
            this.strokeLine(x, y, x + width, y);
            this.strokeLine(x + width, y, x + width, y + height);
            this.strokeLine(x + width, y + height, x, y + height);
            this.strokeLine(x, y + height, x, y);
            this.fillEllipse(x, y, radius, radius);
            this.fillEllipse(x + width, y, radius, radius);
            this.fillEllipse(x + width, y + height, radius, radius);
            this.fillEllipse(x, y + height, radius, radius);
        } else {
            this.setCompositor("primitive");
            this.path2D.beginPath();
            this.path2D.rect(x, y, width, height);
            if (fill === false) {
                this.currentCompositor.drawVertices(this.gl.LINES, this.path2D.points);
            } else {
                this.currentCompositor.drawVertices(this.gl.TRIANGLES, this.path2D.triangulatePath());
            }
        }
    }

    /**
     * Draw a filled rectangle at the specified coordinates
     * @param {number} x - x axis of the coordinate for the rectangle starting point.
     * @param {number} y - y axis of the coordinate for the rectangle starting point.
     * @param {number} width - The rectangle's width.
     * @param {number} height - The rectangle's height.
     */
    fillRect(x, y, width, height) {
        this.strokeRect(x, y, width, height, true);
    }

    /**
     * Stroke a rounded rectangle at the specified coordinates
     * @param {number} x - x axis of the coordinate for the rounded rectangle starting point.
     * @param {number} y - y axis of the coordinate for the rounded rectangle starting point.
     * @param {number} width - The rounded rectangle's width.
     * @param {number} height - The rounded rectangle's height.
     * @param {number} radius - The rounded corner's radius.
     * @param {boolean} [fill=false] - also fill the shape with the current color if true
     */
    strokeRoundRect(x, y, width, height, radius, fill = false) {
        this.setCompositor("primitive");
        this.path2D.beginPath();
        this.path2D.roundRect(x, y, width, height, radius);
        if (fill === false) {
            this.currentCompositor.drawVertices(this.gl.LINES, this.path2D.points);
        } else {
            this.currentCompositor.drawVertices(this.gl.TRIANGLES, this.path2D.triangulatePath());
        }
    }

    /**
     * Draw a rounded filled rectangle at the specified coordinates
     * @param {number} x - x axis of the coordinate for the rounded rectangle starting point.
     * @param {number} y - y axis of the coordinate for the rounded rectangle starting point.
     * @param {number} width - The rounded rectangle's width.
     * @param {number} height - The rounded rectangle's height.
     * @param {number} radius - The rounded corner's radius.
     */
    fillRoundRect(x, y, width, height, radius) {
        this.strokeRoundRect(x, y, width, height, radius, true);
    }

    /**
     * Stroke a Point at the specified coordinates
     * @param {number} x - x axis of the coordinate for the point.
     * @param {number} y - y axis of the coordinate for the point.
     */
    strokePoint(x, y) {
        this.strokeLine(x, y, x + 1, y + 1);
    }

    /**
     * Draw a a point at the specified coordinates
     * @param {number} x - x axis of the coordinate for the point.
     * @param {number} y - y axis of the coordinate for the point.
     */
    fillPoint(x, y) {
        this.strokePoint(x, y);
    }

    /**
     * Reset (overrides) the renderer transformation matrix to the
     * identity one, and then apply the given transformation matrix.
     * @param {Matrix2d|number} a - a matrix2d to transform by, or a the a component to multiply the current matrix by
     * @param {number} b - the b component to multiply the current matrix by
     * @param {number} c - the c component to multiply the current matrix by
     * @param {number} d - the d component to multiply the current matrix by
     * @param {number} e - the e component to multiply the current matrix by
     * @param {number} f - the f component to multiply the current matrix by
     */
    setTransform(a, b, c, d, e, f) {
        this.resetTransform();
        this.transform(a, b, c, d, e, f);
    }

    /**
     * Multiply given matrix into the renderer tranformation matrix
     * @see {@link WebGLRenderer.setTransform} which will reset the current transform matrix prior to performing the new transformation
     * @param {Matrix2d|number} a - a matrix2d to transform by, or a the a component to multiply the current matrix by
     * @param {number} b - the b component to multiply the current matrix by
     * @param {number} c - the c component to multiply the current matrix by
     * @param {number} d - the d component to multiply the current matrix by
     * @param {number} e - the e component to multiply the current matrix by
     * @param {number} f - the f component to multiply the current matrix by
     */
    transform(a, b, c, d, e, f) {
        if (typeof a === "object") {
            this.currentTransform.multiply(a);
        } else {
            // indivudual component
            this.currentTransform.transform(a, b, c, d, e, f);
        }
        if (this.settings.subPixel === false) {
            // snap position values to pixel grid
            let a = this.currentTransform.toArray();
            a[6] |= 0;
            a[7] |= 0;
        }
    }

    /**
     * adds a translation transformation to the current matrix.
     * @param {number} x - Distance to move in the horizontal direction. Positive values are to the right, and negative to the left.
     * @param {number} y - Distance to move in the vertical direction. Positive values are down, and negative are up.
     */
    translate(x, y) {
        let currentTransform = this.currentTransform;
        currentTransform.translate(x, y);
        if (this.settings.subPixel === false) {
            // snap position values to pixel grid
            let a = currentTransform.toArray();
            a[6] |= 0;
            a[7] |= 0;
        }
    }

    /**
     * clip the given region from the original canvas. Once a region is clipped,
     * all future drawing will be limited to the clipped region.
     * You can however save the current region using the save(),
     * and restore it (with the restore() method) any time in the future.
     * (<u>this is an experimental feature !</u>)
     * @param {number} x - x axis of the coordinate for the upper-left corner of the rectangle to start clipping from.
     * @param {number} y - y axis of the coordinate for the upper-left corner of the rectangle to start clipping from.
     * @param {number} width - the width of the rectangle to start clipping from.
     * @param {number} height - the height of the rectangle to start clipping from.
     */
    clipRect(x, y, width, height) {
        let canvas = this.getCanvas();
        let gl = this.gl;
        // if requested box is different from the current canvas size
        if (x !== 0 || y !== 0 || width !== canvas.width || height !== canvas.height) {
            let currentScissor = this.currentScissor;
            if (gl.isEnabled(gl.SCISSOR_TEST)) {
                // if same as the current scissor box do nothing
                if (currentScissor[0] === x && currentScissor[1] === y &&
                    currentScissor[2] === width && currentScissor[3] === height) {
                    return;
                }
            }
            // flush the compositor
            this.flush();
            // turn on scissor test
            gl.enable(this.gl.SCISSOR_TEST);
            // set the scissor rectangle (note : coordinates are left/bottom)
            gl.scissor(
                // scissor does not account for currentTransform, so manually adjust
                x + this.currentTransform.tx,
                canvas.height - height - y - this.currentTransform.ty,
                width,
                height
            );
            // save the new currentScissor box
            currentScissor[0] = x;
            currentScissor[1] = y;
            currentScissor[2] = width;
            currentScissor[3] = height;
        } else {
            // turn off scissor test
            gl.disable(gl.SCISSOR_TEST);
        }
    }

    /**
     * A mask limits rendering elements to the shape and position of the given mask object.
     * If the drawing or rendering area is larger than the mask, only the intersecting part of the renderable will be visible.
     * (Note Mask are not preserved through renderer context save and restore and need so be manually cleared)
     * @see CanvasRenderer#clearMask
     * @param {Rect|RoundRect|Polygon|Line|Ellipse} [mask] - a shape defining the mask to be applied
     * @param {boolean} [invert=false] - either the given shape should define what is visible (default) or the opposite
     */
    setMask(mask, invert = false) {
        let gl = this.gl;

        // flush the compositor
        this.flush();

        if (this.maskLevel === 0) {
            // Enable and setup GL state to write to stencil buffer
            gl.enable(gl.STENCIL_TEST);
            gl.clear(gl.STENCIL_BUFFER_BIT);
        }

        this.maskLevel++;

        gl.colorMask(false, false, false, false);
        gl.stencilFunc(gl.EQUAL, this.maskLevel, 1);
        gl.stencilOp(gl.REPLACE, gl.REPLACE, gl.REPLACE);


        // fill the given mask shape
        this.fill(mask);

        // flush the compositor
        this.flush();

        gl.colorMask(true, true, true, true);

        // Use stencil buffer to affect next rendering object
        if (invert === true) {
            gl.stencilFunc(gl.EQUAL, this.maskLevel + 1, 1);
        } else {
            gl.stencilFunc(gl.NOTEQUAL, this.maskLevel + 1, 1);
        }
        gl.stencilOp(gl.KEEP, gl.KEEP, gl.KEEP);
    }

    /**
     * disable (remove) the rendering mask set through setMask.
     * @see WebGLRenderer#setMask
     */
    clearMask() {
        if (this.maskLevel > 0) {
            // flush the compositor
            this.flush();
            this.maskLevel = 0;
            this.gl.disable(this.gl.STENCIL_TEST);
        }
    }
>>>>>>> db40028e
}<|MERGE_RESOLUTION|>--- conflicted
+++ resolved
@@ -28,7 +28,6 @@
  * a WebGL renderer object
  */
 export default class WebGLRenderer extends Renderer {
-<<<<<<< HEAD
 	/**
 	 * @param {ApplicationSettings} [options] - optional parameters for the renderer
 	 */
@@ -723,13 +722,13 @@
 	 * set a blend mode for the given context. <br>
 	 * Supported blend mode between Canvas and WebGL remderer : <br>
 	 * - "normal" : this is the default mode and draws new content on top of the existing content <br>
-	 * <img src="images/normal-blendmode.png" width="510"/> <br>
+	 * <img src="../images/normal-blendmode.png" width="510"/> <br>
 	 * - "multiply" : the pixels of the top layer are multiplied with the corresponding pixel of the bottom layer. A darker picture is the result. <br>
-	 * <img src="images/multiply-blendmode.png" width="510"/> <br>
+	 * <img src="../images/multiply-blendmode.png" width="510"/> <br>
 	 * - "additive or lighter" : where both content overlap the color is determined by adding color values. <br>
-	 * <img src="images/lighter-blendmode.png" width="510"/> <br>
+	 * <img src="../images/lighter-blendmode.png" width="510"/> <br>
 	 * - "screen" : The pixels are inverted, multiplied, and inverted again. A lighter picture is the result (opposite of multiply) <br>
-	 * <img src="images/screen-blendmode.png" width="510"/> <br>
+	 * <img src="../images/screen-blendmode.png" width="510"/> <br>
 	 * @see https://developer.mozilla.org/en-US/docs/Web/API/CanvasRenderingContext2D/globalCompositeOperation
 	 * @param {string} [mode="normal"] - blend mode : "normal", "multiply", "lighter", "additive", "screen"
 	 * @param {WebGLRenderingContext} [gl] - a WebGL context
@@ -1338,1210 +1337,4 @@
 			this.gl.disable(this.gl.STENCIL_TEST);
 		}
 	}
-=======
-    /**
-     * @param {ApplicationSettings} [options] - optional parameters for the renderer
-     */
-    constructor(options) {
-        // parent contructor
-        super(Object.assign(options, { context: "webgl" }));
-
-        /**
-         * The vendor string of the underlying graphics driver.
-         * @type {string}
-         * @default undefined
-         * @readonly
-         */
-        this.GPUVendor = undefined;
-
-        /**
-         * The renderer string of the underlying graphics driver.
-         * @type {string}
-         * @default undefined
-         * @readonly
-         */
-        this.GPURenderer = undefined;
-
-        /**
-         * The WebGL context
-         * @name gl
-         * @type {WebGLRenderingContext}
-         */
-        this.gl = this.renderTarget.context;
-
-        /**
-         * sets or returns the thickness of lines for shape drawing (limited to strokeLine, strokePolygon and strokeRect)
-         * @type {number}
-         * @default 1
-         * @see WebGLRenderer#strokeLine
-         * @see WebGLRenderer#strokePolygon
-         * @see WebGLRenderer#strokeRect
-         */
-        this.lineWidth = 1;
-
-        /**
-         * sets or returns the shape used to join two line segments where they meet.
-         * Out of the three possible values for this property: "round", "bevel", and "miter", only "round" is supported for now in WebGL
-         * @type {string}
-         * @default "round"
-         */
-        this.lineJoin = "round";
-
-        /**
-         * the vertex buffer used by this WebGL Renderer
-         * @type {WebGLBuffer}
-         */
-        this.vertexBuffer = this.gl.createBuffer();
-
-        /**
-         * Maximum number of texture unit supported under the current context
-         * @type {number}
-         * @readonly
-         */
-        this.maxTextures = this.gl.getParameter(this.gl.MAX_TEXTURE_IMAGE_UNITS);
-
-        /**
-         * @ignore
-         */
-        this._colorStack = [];
-
-        /**
-         * @ignore
-         */
-        this._matrixStack = [];
-
-        /**
-         * @ignore
-         */
-        this._scissorStack = [];
-
-        /**
-         * @ignore
-         */
-        this._blendStack = [];
-
-        /**
-         * The current transformation matrix used for transformations on the overall scene
-         * @type {Matrix2d}
-         */
-        this.currentTransform = new Matrix2d();
-
-        /**
-         * The current compositor used by the renderer
-         * @type {Compositor}
-         */
-        this.currentCompositor = undefined;
-
-        /**
-         * a reference to the current shader program used by the renderer
-         * @type {WebGLProgram}
-         */
-        this.currentProgram = undefined;
-
-        /**
-         * The list of active compositors
-         * @type {Map<Compositor>}
-         */
-        this.compositors = new Map();
-
-        // bind the vertex buffer
-        this.gl.bindBuffer(this.gl.ARRAY_BUFFER, this.vertexBuffer);
-
-        // Create both quad and primitive compositor
-        this.addCompositor(new (this.settings.compositor || QuadCompositor)(this), "quad", true);
-        this.addCompositor(new (this.settings.compositor || PrimitiveCompositor)(this), "primitive");
-
-        // depth Test settings
-        this.depthTest = options.depthTest;
-
-        // default WebGL state(s)
-        if (this.depthTest === "z-buffer") {
-            this.gl.enable(this.gl.DEPTH_TEST);
-            // https://developer.mozilla.org/en-US/docs/Web/API/WebGLRenderingContext/depthFunc
-            this.gl.depthFunc(this.gl.LEQUAL);
-            this.gl.depthMask(true);
-        } else {
-            this.gl.disable(this.gl.DEPTH_TEST);
-            this.gl.depthMask(false);
-        }
-
-        this.gl.disable(this.gl.SCISSOR_TEST);
-        this.gl.enable(this.gl.BLEND);
-
-        // set default mode
-        this.setBlendMode(this.settings.blendMode);
-
-        // get GPU vendor and renderer
-        let debugInfo = this.gl.getExtension("WEBGL_debug_renderer_info");
-        if (debugInfo !== null) {
-            this.GPUVendor = this.gl.getParameter(debugInfo.UNMASKED_VENDOR_WEBGL);
-            this.GPURenderer = this.gl.getParameter(debugInfo.UNMASKED_RENDERER_WEBGL);
-        }
-
-        // a private property that when set will make `setCompositor`
-        // to use this specific shader instead of the default one
-        this.customShader = undefined;
-
-        // Create a texture cache
-        this.cache = new TextureCache(this.maxTextures);
-
-        // set the renderer type
-        this.type =  "WebGL" + this.WebGLVersion;
-
-        // to simulate context lost and restore in WebGL:
-        // let ctx = me.video.renderer.context.getExtension('WEBGL_lose_context');
-        // ctx.loseContext()
-        this.getCanvas().addEventListener("webglcontextlost", (e) => {
-            e.preventDefault();
-            this.isContextValid = false;
-            event.emit(event.ONCONTEXT_LOST, this);
-        }, false);
-        // ctx.restoreContext()
-        this.getCanvas().addEventListener("webglcontextrestored", () => {
-            this.reset();
-            this.isContextValid = true;
-            event.emit(event.ONCONTEXT_RESTORED, this);
-        }, false);
-
-        // reset the renderer on game reset
-        event.on(event.GAME_RESET, () => {
-            this.reset();
-        });
-
-        // register to the CANVAS resize channel
-        event.on(event.CANVAS_ONRESIZE, (width, height) => {
-            this.flush();
-            this.setViewport(0, 0, width, height);
-        });
-    }
-
-    /**
-     * The WebGL version used by this renderer (1 or 2)
-     * @type {number}
-     * @default 1
-     */
-    get WebGLVersion() {
-        return this.renderTarget.WebGLVersion;
-    }
-
-    /**
-     * return the list of supported compressed texture formats
-     * @return {Object}
-     */
-    getSupportedCompressedTextureFormats() {
-        if (typeof supportedCompressedTextureFormats === "undefined") {
-            const gl = this.gl;
-            supportedCompressedTextureFormats =  {
-                astc: gl.getExtension("WEBGL_compressed_texture_astc") || this._gl.getExtension("WEBKIT_WEBGL_compressed_texture_astc"),
-                bptc: gl.getExtension("EXT_texture_compression_bptc") || this._gl.getExtension("WEBKIT_EXT_texture_compression_bptc"),
-                s3tc: gl.getExtension("WEBGL_compressed_texture_s3tc") || this._gl.getExtension("WEBKIT_WEBGL_compressed_texture_s3tc"),
-                s3tc_srgb: gl.getExtension("WEBGL_compressed_texture_s3tc_srgb") || this._gl.getExtension("WEBKIT_WEBGL_compressed_texture_s3tc_srgb"),
-                pvrtc: gl.getExtension("WEBGL_compressed_texture_pvrtc") || this._gl.getExtension("WEBKIT_WEBGL_compressed_texture_pvrtc"),
-                etc1: gl.getExtension("WEBGL_compressed_texture_etc1") || this._gl.getExtension("WEBKIT_WEBGL_compressed_texture_etc1"),
-                etc2: gl.getExtension("WEBGL_compressed_texture_etc") || gl.getExtension("WEBKIT_WEBGL_compressed_texture_etc") || gl.getExtension("WEBGL_compressed_texture_es3_0")
-            };
-        }
-        return supportedCompressedTextureFormats;
-    }
-
-    /**
-     * return true if the given compressed texture format is supported
-     * @param {Number} format
-     * @returns
-     */
-    hasSupportedCompressedFormats(format) {
-        const supportedFormats = this.getSupportedCompressedTextureFormats();
-        for (var supportedFormat in supportedFormats) {
-            for (var extension in supportedFormats[supportedFormat]) {
-                if (format === supportedFormats[supportedFormat][extension]) {
-                    return true;
-                }
-            }
-        }
-        return false;
-    }
-
-    /**
-     * Reset context state
-     */
-    reset() {
-        super.reset();
-
-        // clear all stacks
-        this._colorStack.forEach((color) => {
-            pool.push(color);
-        });
-        this._matrixStack.forEach((matrix) => {
-            pool.push(matrix);
-        });
-        this._colorStack.length = 0;
-        this._matrixStack.length = 0;
-        this._blendStack.length = 0;
-
-        // clear gl context
-        this.clear();
-
-        // initial viewport size
-        this.setViewport();
-
-        // rebind the vertex buffer if required (e.g in case of context loss)
-        if (this.gl.getParameter(this.gl.ARRAY_BUFFER_BINDING) !== this.vertexBuffer) {
-            this.gl.bindBuffer(this.gl.ARRAY_BUFFER, this.vertexBuffer);
-        }
-
-        this.currentCompositor = undefined;
-        this.currentProgram = undefined;
-        this.customShader = undefined;
-
-        this.compositors.forEach((compositor) => {
-            if (this.isContextValid === false) {
-                // on context lost/restore
-                compositor.init(this);
-            } else {
-                compositor.reset();
-            }
-        });
-
-        this.setCompositor("quad");
-
-        this.gl.disable(this.gl.SCISSOR_TEST);
-    }
-
-    /**
-     * add a new compositor to this renderer
-     * @param {Compositor} compositor - a compositor instance
-     * @param {string} name - a name uniquely identifying this compositor
-     * @param {boolean} [activate=false] - true if the given compositor should be set as the active one
-     */
-    addCompositor(compositor, name = "default", activate = false) {
-        // make sure there is no existing compositor with the same name
-        if (typeof this.compositors.get(name) !== "undefined") {
-            throw new Error("Invalid Compositor name");
-        }
-
-        // add the new compositor
-        this.compositors.set(name, compositor);
-
-        if (activate === true) {
-            // set as active one
-            this.setCompositor(name);
-        }
-    }
-
-    /**
-     * set the active compositor for this renderer
-     * @param {string} name - a compositor name
-     * @param {GLShader} [shader] - an optional shader program to be used, instead of the default one, when activating the compositor
-     * @returns {Compositor} an instance to the current active compositor
-     */
-    setCompositor(name = "default", shader = this.customShader) {
-        let compositor = this.compositors.get(name);
-
-        if (typeof compositor === "undefined") {
-            throw new Error("Invalid Compositor");
-        }
-
-        if (this.currentCompositor !== compositor) {
-            if (this.currentCompositor !== undefined) {
-                // flush the current compositor
-                this.currentCompositor.flush();
-            }
-            // set as the active one
-            this.currentCompositor = compositor;
-        }
-
-        if (name === "quad" && typeof shader === "object") {
-            this.currentCompositor.useShader(shader);
-        } else {
-            // (re)bind the compositor with the default shader (program & attributes)
-            this.currentCompositor.bind();
-        }
-
-        return this.currentCompositor;
-    }
-
-    /**
-     * Reset the gl transform to identity
-     */
-    resetTransform() {
-        this.currentTransform.identity();
-    }
-
-    /**
-     * Create a pattern with the specified repetition
-     * @param {HTMLImageElement|SVGImageElement|HTMLVideoElement|HTMLCanvasElement|ImageBitmap|OffscreenCanvas|VideoFrame} image - Source image to be used as the pattern's image
-     * @param {string} repeat - Define how the pattern should be repeated
-     * @returns {TextureAtlas} the patterned texture created
-     * @see ImageLayer#repeat
-     * @example
-     * let tileable   = renderer.createPattern(image, "repeat");
-     * let horizontal = renderer.createPattern(image, "repeat-x");
-     * let vertical   = renderer.createPattern(image, "repeat-y");
-     * let basic      = renderer.createPattern(image, "no-repeat");
-     */
-    createPattern(image, repeat) {
-
-        this.setCompositor("quad");
-
-        if (renderer.WebGLVersion === 1 && (!isPowerOfTwo(image.width) || !isPowerOfTwo(image.height))) {
-            let src = typeof image.src !== "undefined" ? image.src : image;
-            throw new Error(
-                "[WebGL Renderer] " + src + " is not a POT texture " +
-                "(" + image.width + "x" + image.height + ")"
-            );
-        }
-
-        let texture = new TextureAtlas(createAtlas(image.width, image.height, "pattern", repeat), image);
-
-        // FIXME: Remove old cache entry and texture when changing the repeat mode
-        this.currentCompositor.uploadTexture(texture);
-
-        return texture;
-    }
-
-    /**
-     * Flush the compositor to the frame buffer
-     */
-    flush() {
-        this.currentCompositor.flush();
-    }
-
-    /**
-     * set/change the current projection matrix (WebGL only)
-     * @param {Matrix3d} matrix - the new projection matrix
-     */
-    setProjection(matrix) {
-        super.setProjection(matrix);
-        this.currentCompositor.setProjection(matrix);
-    }
-
-    /**
-     * Sets the WebGL viewport, which specifies the affine transformation of x and y from normalized device coordinates to window coordinates
-     * @param {number} [x = 0] - x the horizontal coordinate for the lower left corner of the viewport origin
-     * @param {number} [y = 0] - y the vertical coordinate for the lower left corner of the viewport origin
-     * @param {number} [w = width of the canvas] - the width of viewport
-     * @param {number} [h = height of the canvas] - the height of viewport
-     */
-    setViewport(x = 0, y = 0, w = this.getCanvas().width, h = this.getCanvas().height) {
-        this.gl.viewport(x, y, w, h);
-    }
-
-    /**
-     * Clear the frame buffer
-     */
-    clear() {
-        let gl = this.gl;
-        gl.clearColor(0, 0, 0, this.settings.transparent ? 0.0 : 1.0);
-        this.lineWidth = 1;
-        if (this.depthTest === "z-buffer") {
-            gl.clear(gl.DEPTH_BUFFER_BIT | gl.COLOR_BUFFER_BIT | gl.STENCIL_BUFFER_BIT);
-        } else {
-            gl.clear(gl.COLOR_BUFFER_BIT | gl.STENCIL_BUFFER_BIT);
-        }
-    }
-
-    /**
-     * Clears the gl context with the given color.
-     * @param {Color|string} [color="#000000"] - CSS color.
-     * @param {boolean} [opaque=false] - Allow transparency [default] or clear the surface completely [true]
-     */
-    clearColor(color = "#000000", opaque = false) {
-        let glArray;
-        let gl = this.gl;
-
-        if (color instanceof Color) {
-            glArray = color.toArray();
-        } else {
-            let _color = pool.pull("me.Color");
-            // reuse temporary the renderer default color object
-            glArray = _color.parseCSS(color).toArray();
-            pool.push(_color);
-        }
-
-        // clear gl context with the specified color
-        gl.clearColor(glArray[0], glArray[1], glArray[2], (opaque === true) ? 1.0 : glArray[3]);
-        gl.clear(gl.COLOR_BUFFER_BIT);
-    }
-
-    /**
-     * Erase the pixels in the given rectangular area by setting them to transparent black (rgba(0,0,0,0)).
-     * @param {number} x - x axis of the coordinate for the rectangle starting point.
-     * @param {number} y - y axis of the coordinate for the rectangle starting point.
-     * @param {number} width - The rectangle's width.
-     * @param {number} height - The rectangle's height.
-     */
-    clearRect(x, y, width, height) {
-        this.save();
-        this.clipRect(x, y, width, height);
-        this.clearColor();
-        this.restore();
-    }
-
-    /**
-     * Draw an image to the gl context
-     * @param {HTMLImageElement|SVGImageElement|HTMLVideoElement|HTMLCanvasElement|ImageBitmap|OffscreenCanvas|VideoFrame} image - An element to draw into the context.
-     * @param {number} sx - The X coordinate of the top left corner of the sub-rectangle of the source image to draw into the destination context.
-     * @param {number} sy - The Y coordinate of the top left corner of the sub-rectangle of the source image to draw into the destination context.
-     * @param {number} sw - The width of the sub-rectangle of the source image to draw into the destination context. If not specified, the entire rectangle from the coordinates specified by sx and sy to the bottom-right corner of the image is used.
-     * @param {number} sh - The height of the sub-rectangle of the source image to draw into the destination context.
-     * @param {number} dx - The X coordinate in the destination canvas at which to place the top-left corner of the source image.
-     * @param {number} dy - The Y coordinate in the destination canvas at which to place the top-left corner of the source image.
-     * @param {number} dw - The width to draw the image in the destination canvas. This allows scaling of the drawn image. If not specified, the image is not scaled in width when drawn.
-     * @param {number} dh - The height to draw the image in the destination canvas. This allows scaling of the drawn image. If not specified, the image is not scaled in height when drawn.
-     * @example
-     * // Position the image on the canvas:
-     * renderer.drawImage(image, dx, dy);
-     * // Position the image on the canvas, and specify width and height of the image:
-     * renderer.drawImage(image, dx, dy, dWidth, dHeight);
-     * // Clip the image and position the clipped part on the canvas:
-     * renderer.drawImage(image, sx, sy, sWidth, sHeight, dx, dy, dWidth, dHeight);
-     */
-    drawImage(image, sx, sy, sw, sh, dx, dy, dw, dh) {
-        if (typeof sw === "undefined") {
-            sw = dw = image.width;
-            sh = dh = image.height;
-            dx = sx;
-            dy = sy;
-            sx = 0;
-            sy = 0;
-        }
-        else if (typeof dx === "undefined") {
-            dx = sx;
-            dy = sy;
-            dw = sw;
-            dh = sh;
-            sw = image.width;
-            sh = image.height;
-            sx = 0;
-            sy = 0;
-        }
-
-        if (this.settings.subPixel === false) {
-            // clamp to pixel grid
-            dx |= 0;
-            dy |= 0;
-        }
-
-        this.setCompositor("quad");
-        // force reuploading if the given image is a HTMLVideoElement
-        let reupload = typeof image.videoWidth !== "undefined";
-        let texture = this.cache.get(image);
-        let uvs = texture.getUVs(sx + "," + sy + "," + sw + "," + sh);
-        this.currentCompositor.addQuad(texture, dx, dy, dw, dh, uvs[0], uvs[1], uvs[2], uvs[3], this.currentTint.toUint32(this.getGlobalAlpha()), reupload);
-    }
-
-    /**
-     * Draw a pattern within the given rectangle.
-     * @param {TextureAtlas} pattern - Pattern object
-     * @param {number} x - x position where to draw the pattern
-     * @param {number} y - y position where to draw the pattern
-     * @param {number} width - width of the pattern
-     * @param {number} height - height of the pattern
-     * @see WebGLRenderer#createPattern
-     */
-    drawPattern(pattern, x, y, width, height) {
-        let uvs = pattern.getUVs("0,0," + width + "," + height);
-        this.setCompositor("quad");
-        this.currentCompositor.addQuad(pattern, x, y, width, height, uvs[0], uvs[1], uvs[2], uvs[3], this.currentTint.toUint32(this.getGlobalAlpha()));
-    }
-
-
-    /**
-     * starts a new path by emptying the list of sub-paths. Call this method when you want to create a new path
-     * @example
-     * // First path
-     * renderer.beginPath();
-     * renderer.setColor("blue");
-     * renderer.moveTo(20, 20);
-     * renderer.lineTo(200, 20);
-     * renderer.stroke();
-     * // Second path
-     * renderer.beginPath();
-     * renderer.setColor("green");
-     * renderer.moveTo(20, 20);
-     * renderer.lineTo(120, 120);
-     * renderer.stroke();
-     */
-    beginPath() {
-        this.path2D.beginPath();
-    }
-
-    /**
-     * begins a new sub-path at the point specified by the given (x, y) coordinates.
-     * @param {number} x - The x axis of the point.
-     * @param {number} y - The y axis of the point.
-     */
-    moveTo(x, y) {
-        this.path2D.moveTo(x, y);
-    }
-
-    /**
-     * adds a straight line to the current sub-path by connecting the sub-path's last point to the specified (x, y) coordinates.
-     */
-    lineTo(x, y) {
-        this.path2D.lineTo(x, y);
-    }
-
-    /**
-     * creates a rectangular path whose starting point is at (x, y) and whose size is specified by width and height.
-     * @param {number} x - The x axis of the coordinate for the rectangle starting point.
-     * @param {number} y - The y axis of the coordinate for the rectangle starting point.
-     * @param {number} width - The rectangle's width.
-     * @param {number} height - The rectangle's height.
-     */
-    rect(x, y, width, height) {
-        this.path2D.rect(x, y, width, height);
-    }
-
-    /**
-     * adds a rounded rectangle to the current path.
-     * @param {number} x - The x axis of the coordinate for the rectangle starting point.
-     * @param {number} y - The y axis of the coordinate for the rectangle starting point.
-     * @param {number} width - The rectangle's width.
-     * @param {number} height - The rectangle's height.
-     * @param {number} radius - The corner radius.
-     */
-    roundRect(x, y, width, height, radii) {
-        this.path2D.roundRect(x, y, width, height, radii);
-    }
-
-    /**
-     * stroke the given shape or the current defined path
-     * @param {Rect|RoundRect|Polygon|Line|Ellipse} [shape] - a shape object to stroke
-     * @param {boolean} [fill=false] - fill the shape with the current color if true
-     */
-    stroke(shape, fill) {
-        this.setCompositor("primitive");
-        if (typeof shape === "undefined") {
-            if (fill === true) {
-                // draw all triangles
-                this.currentCompositor.drawVertices(this.gl.TRIANGLES, this.path2D.triangulatePath());
-            } else {
-                this.currentCompositor.drawVertices(this.gl.LINES, this.path2D.points);
-            }
-        } else {
-            super.stroke(shape, fill);
-        }
-    }
-
-    /**
-     * fill the given shape or the current defined path
-     * @param {Rect|RoundRect|Polygon|Line|Ellipse} [shape] - a shape object to fill
-     */
-    fill(shape) {
-        this.stroke(shape, true);
-    }
-
-    /**
-     * add a straight line from the current point to the start of the current sub-path. If the shape has already been closed or has only one point, this function does nothing
-    */
-    closePath() {
-        this.path2D.closePath();
-    }
-
-    /**
-     * Returns the WebGLContext instance for the renderer
-     * return a reference to the system 2d Context
-     * @returns {WebGLRenderingContext} the current WebGL context
-     */
-    getContext() {
-        return this.gl;
-    }
-
-    /**
-     * set a blend mode for the given context. <br>
-     * Supported blend mode between Canvas and WebGL remderer : <br>
-     * - "normal" : this is the default mode and draws new content on top of the existing content <br>
-     * <img src="../images/normal-blendmode.png" width="510"/> <br>
-     * - "multiply" : the pixels of the top layer are multiplied with the corresponding pixel of the bottom layer. A darker picture is the result. <br>
-     * <img src="../images/multiply-blendmode.png" width="510"/> <br>
-     * - "additive or lighter" : where both content overlap the color is determined by adding color values. <br>
-     * <img src="../images/lighter-blendmode.png" width="510"/> <br>
-     * - "screen" : The pixels are inverted, multiplied, and inverted again. A lighter picture is the result (opposite of multiply) <br>
-     * <img src="../images/screen-blendmode.png" width="510"/> <br>
-     * @see https://developer.mozilla.org/en-US/docs/Web/API/CanvasRenderingContext2D/globalCompositeOperation
-     * @param {string} [mode="normal"] - blend mode : "normal", "multiply", "lighter", "additive", "screen"
-     * @param {WebGLRenderingContext} [gl] - a WebGL context
-     */
-    setBlendMode(mode = "normal", gl = this.gl) {
-
-        if (this.currentBlendMode !== mode) {
-            this.flush();
-            gl.enable(gl.BLEND);
-            this.currentBlendMode = mode;
-
-            switch (mode) {
-                case "screen" :
-                    gl.blendFunc(gl.ONE, gl.ONE_MINUS_SRC_COLOR);
-                    break;
-
-                case "lighter" :
-                case "additive" :
-                    gl.blendFunc(gl.ONE, gl.ONE);
-                    break;
-
-                case "multiply" :
-                    gl.blendFunc(gl.DST_COLOR, gl.ONE_MINUS_SRC_ALPHA);
-                    break;
-
-                default :
-                    gl.blendFunc(gl.ONE, gl.ONE_MINUS_SRC_ALPHA);
-                    this.currentBlendMode = "normal";
-                    break;
-            }
-        }
-    }
-
-    /**
-     * restores the most recently saved renderer state by popping the top entry in the drawing state stack
-     * @example
-     * // Save the current state
-     * renderer.save();
-     *
-     * // apply a transform and draw a rect
-     * renderer.tranform(matrix);
-     * renderer.fillRect(10, 10, 100, 100);
-     *
-     * // Restore to the state saved by the most recent call to save()
-     * renderer.restore();
-     */
-    restore() {
-        // do nothing if there is no saved states
-        if (this._matrixStack.length !== 0) {
-            let color = this._colorStack.pop();
-            let matrix = this._matrixStack.pop();
-
-            // restore the previous context
-            this.currentColor.copy(color);
-            this.currentTransform.copy(matrix);
-
-            this.setBlendMode(this._blendStack.pop());
-
-            // recycle objects
-            pool.push(color);
-            pool.push(matrix);
-        }
-
-        if (this._scissorStack.length !== 0) {
-            // FIXME : prevent `scissor` object realloc and GC
-            this.currentScissor.set(this._scissorStack.pop());
-        } else {
-            const canvas = this.getCanvas();
-            // turn off scissor test
-            this.gl.disable(this.gl.SCISSOR_TEST);
-            this.currentScissor[0] = 0;
-            this.currentScissor[1] = 0;
-            this.currentScissor[2] = canvas.width;
-            this.currentScissor[3] = canvas.height;
-        }
-    }
-
-    /**
-     * saves the entire state of the renderer by pushing the current state onto a stack.
-     * @example
-     * // Save the current state
-     * renderer.save();
-     *
-     * // apply a transform and draw a rect
-     * renderer.tranform(matrix);
-     * renderer.fillRect(10, 10, 100, 100);
-     *
-     * // Restore to the state saved by the most recent call to save()
-     * renderer.restore();
-     */
-    save() {
-        this._colorStack.push(this.currentColor.clone());
-        this._matrixStack.push(this.currentTransform.clone());
-
-        if (this.gl.isEnabled(this.gl.SCISSOR_TEST)) {
-            // FIXME avoid slice and object realloc
-            this._scissorStack.push(this.currentScissor.slice());
-        }
-
-        this._blendStack.push(this.getBlendMode());
-    }
-
-    /**
-     * adds a rotation to the transformation matrix.
-     * @param {number} angle - the rotation angle, clockwise in radians
-     * @example
-     * // Rotated rectangle
-     * renderer.rotate((45 * Math.PI) / 180);
-     * renderer.setColor("red");
-     * renderer.fillRect(10, 10, 100, 100);
-     *
-     * // Reset transformation matrix to the identity matrix
-     * renderer.setTransform(1, 0, 0, 1, 0, 0);
-     */
-    rotate(angle) {
-        this.currentTransform.rotate(angle);
-    }
-
-    /**
-     * adds a scaling transformation to the renderer units horizontally and/or vertically
-     * @param {number} x - Scaling factor in the horizontal direction. A negative value flips pixels across the vertical axis. A value of 1 results in no horizontal scaling.
-     * @param {number} y - Scaling factor in the vertical direction. A negative value flips pixels across the horizontal axis. A value of 1 results in no vertical scaling
-     */
-    scale(x, y) {
-        this.currentTransform.scale(x, y);
-    }
-
-    /**
-     * not used by this renderer?
-     * @param {boolean} [enable=false]
-     * @ignore
-     */
-    setAntiAlias(enable = false) {
-        super.setAntiAlias(enable);
-        // TODO: perhaps handle GLNEAREST or other options with texture binding
-    }
-
-    /**
-     * Set the global alpha
-     * @param {number} alpha - 0.0 to 1.0 values accepted.
-     */
-    setGlobalAlpha(alpha) {
-        this.currentColor.alpha = alpha;
-    }
-
-    /**
-     * Return the global alpha
-     * @returns {number} global alpha value
-     */
-    getGlobalAlpha() {
-        return this.currentColor.alpha;
-    }
-
-    /**
-     * Set the current fill & stroke style color.
-     * By default, or upon reset, the value is set to #000000.
-     * @param {Color|string} color - css color string.
-     */
-    setColor(color) {
-        let alpha = this.currentColor.alpha;
-        this.currentColor.copy(color);
-        this.currentColor.alpha *= alpha;
-    }
-
-    /**
-     * Stroke an arc at the specified coordinates with given radius, start and end points
-     * @param {number} x - arc center point x-axis
-     * @param {number} y - arc center point y-axis
-     * @param {number} radius - arc radius
-     * @param {number} start - start angle in radians
-     * @param {number} end - end angle in radians
-     * @param {boolean} [antiClockwise=false] - draw arc anti-clockwise
-     * @param {boolean} [fill=false] - also fill the shape with the current color if true
-     */
-    strokeArc(x, y, radius, start, end, antiClockwise = false, fill = false) {
-        this.setCompositor("primitive");
-        this.path2D.beginPath();
-        this.path2D.arc(x, y, radius, start, end, antiClockwise);
-        if (fill === false) {
-            this.currentCompositor.drawVertices(this.gl.LINES, this.path2D.points);
-        } else {
-            this.currentCompositor.drawVertices(this.gl.TRIANGLES, this.path2D.triangulatePath());
-        }
-    }
-
-    /**
-     * Fill an arc at the specified coordinates with given radius, start and end points
-     * @param {number} x - arc center point x-axis
-     * @param {number} y - arc center point y-axis
-     * @param {number} radius - arc radius
-     * @param {number} start - start angle in radians
-     * @param {number} end - end angle in radians
-     * @param {boolean} [antiClockwise=false] - draw arc anti-clockwise
-     */
-    fillArc(x, y, radius, start, end, antiClockwise = false) {
-        this.strokeArc(x, y, radius, start, end, antiClockwise, true);
-    }
-
-    /**
-     * Stroke an ellipse at the specified coordinates with given radius
-     * @param {number} x - ellipse center point x-axis
-     * @param {number} y - ellipse center point y-axis
-     * @param {number} w - horizontal radius of the ellipse
-     * @param {number} h - vertical radius of the ellipse
-     * @param {boolean} [fill=false] - also fill the shape with the current color if true
-     */
-    strokeEllipse(x, y, w, h, fill = false) {
-        this.setCompositor("primitive");
-        this.path2D.beginPath();
-        this.path2D.ellipse(x, y, w, h, 0, 0, 360);
-        if (fill === false) {
-            this.currentCompositor.drawVertices(this.gl.LINES, this.path2D.points);
-        } else {
-            this.currentCompositor.drawVertices(this.gl.TRIANGLES, this.path2D.triangulatePath());
-        }
-    }
-
-    /**
-     * Fill an ellipse at the specified coordinates with given radius
-     * @param {number} x - ellipse center point x-axis
-     * @param {number} y - ellipse center point y-axis
-     * @param {number} w - horizontal radius of the ellipse
-     * @param {number} h - vertical radius of the ellipse
-     */
-    fillEllipse(x, y, w, h) {
-        this.strokeEllipse(x, y, w, h, true);
-    }
-
-    /**
-     * Stroke a line of the given two points
-     * @param {number} startX - the start x coordinate
-     * @param {number} startY - the start y coordinate
-     * @param {number} endX - the end x coordinate
-     * @param {number} endY - the end y coordinate
-     */
-    strokeLine(startX, startY, endX, endY) {
-        this.setCompositor("primitive");
-        if (this.lineWidth === 1) {
-            this.path2D.beginPath();
-            this.path2D.moveTo(startX, startY);
-            this.path2D.lineTo(endX, endY);
-            this.currentCompositor.drawVertices(this.gl.LINES, this.path2D.points);
-        } else if (this.lineWidth > 1) {
-            const halfWidth = this.lineWidth / 2;
-            const angle = Math.atan2(endY - startY, endX - startX);
-            const dx = Math.sin(angle) * halfWidth;
-            const dy = Math.cos(angle) * halfWidth;
-            const x1 = startX - dx;
-            const y1 = startY + dy;
-            const x2 = startX + dx;
-            const y2 = startY - dy;
-            const x3 = endX + dx;
-            const y3 = endY - dy;
-            const x4 = endX - dx;
-            const y4 = endY + dy;
-
-            this.path2D.beginPath();
-            this.path2D.moveTo(x1, y1);
-            this.path2D.lineTo(x2, y2);
-            this.path2D.lineTo(x3, y3);
-            this.path2D.lineTo(x4, y4);
-            this.path2D.closePath();
-            // draw all triangles
-            this.currentCompositor.drawVertices(this.gl.TRIANGLES, this.path2D.triangulatePath());
-        }
-    }
-
-
-    /**
-     * Fill a line of the given two points
-     * @param {number} startX - the start x coordinate
-     * @param {number} startY - the start y coordinate
-     * @param {number} endX - the end x coordinate
-     * @param {number} endY - the end y coordinate
-     */
-    fillLine(startX, startY, endX, endY) {
-        this.strokeLine(startX, startY, endX, endY);
-    }
-
-    /**
-     * Stroke a Polygon on the screen with a specified color
-     * @param {Polygon} poly - the shape to draw
-     * @param {boolean} [fill=false] - also fill the shape with the current color if true
-     */
-    strokePolygon(poly, fill = false) {
-        const points = poly.points;
-        const len = points.length;
-
-        this.translate(poly.pos.x, poly.pos.y);
-
-        if (fill === false && this.lineWidth > 1) {
-            const radius = this.lineWidth / 2;
-            for (let i = 0; i < len - 1; i++) {
-                const curPoint = points[i];
-                const nextPoint = points[i + 1];
-                this.fillEllipse(nextPoint.x, nextPoint.y, radius, radius);
-                this.strokeLine(curPoint.x, curPoint.y, nextPoint.x, nextPoint.y);
-            }
-            const lastPoint = points[len - 1];
-            const firstPoint = points[0];
-            if (!lastPoint.equals(firstPoint)) {
-                this.fillEllipse(firstPoint.x, firstPoint.y, radius, radius);
-                this.strokeLine(lastPoint.x, lastPoint.y, firstPoint.x, firstPoint.y);
-            }
-        } else {
-            this.setCompositor("primitive");
-            this.path2D.beginPath();
-            for (let i = 0; i < len - 1; i++) {
-                const curPoint = points[i];
-                const nextPoint = points[i + 1];
-                this.path2D.moveTo(curPoint.x, curPoint.y);
-                this.path2D.lineTo(nextPoint.x, nextPoint.y);
-            }
-            this.path2D.closePath();
-            if (fill === false) {
-                this.currentCompositor.drawVertices(this.gl.LINES, this.path2D.points);
-            } else {
-                // draw all triangles
-                this.currentCompositor.drawVertices(this.gl.TRIANGLES, this.path2D.triangulatePath());
-            }
-        }
-
-        this.translate(-poly.pos.x, -poly.pos.y);
-    }
-
-    /**
-     * Fill a me.Polygon on the screen
-     * @param {Polygon} poly - the shape to draw
-     */
-    fillPolygon(poly) {
-        this.strokePolygon(poly, true);
-    }
-
-    /**
-     * Draw a stroke rectangle at the specified coordinates
-     * @param {number} x - x axis of the coordinate for the rectangle starting point.
-     * @param {number} y - y axis of the coordinate for the rectangle starting point.
-     * @param {number} width - The rectangle's width.
-     * @param {number} height - The rectangle's height.
-     * @param {boolean} [fill=false] - also fill the shape with the current color if true
-     */
-    strokeRect(x, y, width, height, fill = false) {
-        if (fill === false && this.lineWidth > 1) {
-            const radius = this.lineWidth / 2;
-            this.strokeLine(x, y, x + width, y);
-            this.strokeLine(x + width, y, x + width, y + height);
-            this.strokeLine(x + width, y + height, x, y + height);
-            this.strokeLine(x, y + height, x, y);
-            this.fillEllipse(x, y, radius, radius);
-            this.fillEllipse(x + width, y, radius, radius);
-            this.fillEllipse(x + width, y + height, radius, radius);
-            this.fillEllipse(x, y + height, radius, radius);
-        } else {
-            this.setCompositor("primitive");
-            this.path2D.beginPath();
-            this.path2D.rect(x, y, width, height);
-            if (fill === false) {
-                this.currentCompositor.drawVertices(this.gl.LINES, this.path2D.points);
-            } else {
-                this.currentCompositor.drawVertices(this.gl.TRIANGLES, this.path2D.triangulatePath());
-            }
-        }
-    }
-
-    /**
-     * Draw a filled rectangle at the specified coordinates
-     * @param {number} x - x axis of the coordinate for the rectangle starting point.
-     * @param {number} y - y axis of the coordinate for the rectangle starting point.
-     * @param {number} width - The rectangle's width.
-     * @param {number} height - The rectangle's height.
-     */
-    fillRect(x, y, width, height) {
-        this.strokeRect(x, y, width, height, true);
-    }
-
-    /**
-     * Stroke a rounded rectangle at the specified coordinates
-     * @param {number} x - x axis of the coordinate for the rounded rectangle starting point.
-     * @param {number} y - y axis of the coordinate for the rounded rectangle starting point.
-     * @param {number} width - The rounded rectangle's width.
-     * @param {number} height - The rounded rectangle's height.
-     * @param {number} radius - The rounded corner's radius.
-     * @param {boolean} [fill=false] - also fill the shape with the current color if true
-     */
-    strokeRoundRect(x, y, width, height, radius, fill = false) {
-        this.setCompositor("primitive");
-        this.path2D.beginPath();
-        this.path2D.roundRect(x, y, width, height, radius);
-        if (fill === false) {
-            this.currentCompositor.drawVertices(this.gl.LINES, this.path2D.points);
-        } else {
-            this.currentCompositor.drawVertices(this.gl.TRIANGLES, this.path2D.triangulatePath());
-        }
-    }
-
-    /**
-     * Draw a rounded filled rectangle at the specified coordinates
-     * @param {number} x - x axis of the coordinate for the rounded rectangle starting point.
-     * @param {number} y - y axis of the coordinate for the rounded rectangle starting point.
-     * @param {number} width - The rounded rectangle's width.
-     * @param {number} height - The rounded rectangle's height.
-     * @param {number} radius - The rounded corner's radius.
-     */
-    fillRoundRect(x, y, width, height, radius) {
-        this.strokeRoundRect(x, y, width, height, radius, true);
-    }
-
-    /**
-     * Stroke a Point at the specified coordinates
-     * @param {number} x - x axis of the coordinate for the point.
-     * @param {number} y - y axis of the coordinate for the point.
-     */
-    strokePoint(x, y) {
-        this.strokeLine(x, y, x + 1, y + 1);
-    }
-
-    /**
-     * Draw a a point at the specified coordinates
-     * @param {number} x - x axis of the coordinate for the point.
-     * @param {number} y - y axis of the coordinate for the point.
-     */
-    fillPoint(x, y) {
-        this.strokePoint(x, y);
-    }
-
-    /**
-     * Reset (overrides) the renderer transformation matrix to the
-     * identity one, and then apply the given transformation matrix.
-     * @param {Matrix2d|number} a - a matrix2d to transform by, or a the a component to multiply the current matrix by
-     * @param {number} b - the b component to multiply the current matrix by
-     * @param {number} c - the c component to multiply the current matrix by
-     * @param {number} d - the d component to multiply the current matrix by
-     * @param {number} e - the e component to multiply the current matrix by
-     * @param {number} f - the f component to multiply the current matrix by
-     */
-    setTransform(a, b, c, d, e, f) {
-        this.resetTransform();
-        this.transform(a, b, c, d, e, f);
-    }
-
-    /**
-     * Multiply given matrix into the renderer tranformation matrix
-     * @see {@link WebGLRenderer.setTransform} which will reset the current transform matrix prior to performing the new transformation
-     * @param {Matrix2d|number} a - a matrix2d to transform by, or a the a component to multiply the current matrix by
-     * @param {number} b - the b component to multiply the current matrix by
-     * @param {number} c - the c component to multiply the current matrix by
-     * @param {number} d - the d component to multiply the current matrix by
-     * @param {number} e - the e component to multiply the current matrix by
-     * @param {number} f - the f component to multiply the current matrix by
-     */
-    transform(a, b, c, d, e, f) {
-        if (typeof a === "object") {
-            this.currentTransform.multiply(a);
-        } else {
-            // indivudual component
-            this.currentTransform.transform(a, b, c, d, e, f);
-        }
-        if (this.settings.subPixel === false) {
-            // snap position values to pixel grid
-            let a = this.currentTransform.toArray();
-            a[6] |= 0;
-            a[7] |= 0;
-        }
-    }
-
-    /**
-     * adds a translation transformation to the current matrix.
-     * @param {number} x - Distance to move in the horizontal direction. Positive values are to the right, and negative to the left.
-     * @param {number} y - Distance to move in the vertical direction. Positive values are down, and negative are up.
-     */
-    translate(x, y) {
-        let currentTransform = this.currentTransform;
-        currentTransform.translate(x, y);
-        if (this.settings.subPixel === false) {
-            // snap position values to pixel grid
-            let a = currentTransform.toArray();
-            a[6] |= 0;
-            a[7] |= 0;
-        }
-    }
-
-    /**
-     * clip the given region from the original canvas. Once a region is clipped,
-     * all future drawing will be limited to the clipped region.
-     * You can however save the current region using the save(),
-     * and restore it (with the restore() method) any time in the future.
-     * (<u>this is an experimental feature !</u>)
-     * @param {number} x - x axis of the coordinate for the upper-left corner of the rectangle to start clipping from.
-     * @param {number} y - y axis of the coordinate for the upper-left corner of the rectangle to start clipping from.
-     * @param {number} width - the width of the rectangle to start clipping from.
-     * @param {number} height - the height of the rectangle to start clipping from.
-     */
-    clipRect(x, y, width, height) {
-        let canvas = this.getCanvas();
-        let gl = this.gl;
-        // if requested box is different from the current canvas size
-        if (x !== 0 || y !== 0 || width !== canvas.width || height !== canvas.height) {
-            let currentScissor = this.currentScissor;
-            if (gl.isEnabled(gl.SCISSOR_TEST)) {
-                // if same as the current scissor box do nothing
-                if (currentScissor[0] === x && currentScissor[1] === y &&
-                    currentScissor[2] === width && currentScissor[3] === height) {
-                    return;
-                }
-            }
-            // flush the compositor
-            this.flush();
-            // turn on scissor test
-            gl.enable(this.gl.SCISSOR_TEST);
-            // set the scissor rectangle (note : coordinates are left/bottom)
-            gl.scissor(
-                // scissor does not account for currentTransform, so manually adjust
-                x + this.currentTransform.tx,
-                canvas.height - height - y - this.currentTransform.ty,
-                width,
-                height
-            );
-            // save the new currentScissor box
-            currentScissor[0] = x;
-            currentScissor[1] = y;
-            currentScissor[2] = width;
-            currentScissor[3] = height;
-        } else {
-            // turn off scissor test
-            gl.disable(gl.SCISSOR_TEST);
-        }
-    }
-
-    /**
-     * A mask limits rendering elements to the shape and position of the given mask object.
-     * If the drawing or rendering area is larger than the mask, only the intersecting part of the renderable will be visible.
-     * (Note Mask are not preserved through renderer context save and restore and need so be manually cleared)
-     * @see CanvasRenderer#clearMask
-     * @param {Rect|RoundRect|Polygon|Line|Ellipse} [mask] - a shape defining the mask to be applied
-     * @param {boolean} [invert=false] - either the given shape should define what is visible (default) or the opposite
-     */
-    setMask(mask, invert = false) {
-        let gl = this.gl;
-
-        // flush the compositor
-        this.flush();
-
-        if (this.maskLevel === 0) {
-            // Enable and setup GL state to write to stencil buffer
-            gl.enable(gl.STENCIL_TEST);
-            gl.clear(gl.STENCIL_BUFFER_BIT);
-        }
-
-        this.maskLevel++;
-
-        gl.colorMask(false, false, false, false);
-        gl.stencilFunc(gl.EQUAL, this.maskLevel, 1);
-        gl.stencilOp(gl.REPLACE, gl.REPLACE, gl.REPLACE);
-
-
-        // fill the given mask shape
-        this.fill(mask);
-
-        // flush the compositor
-        this.flush();
-
-        gl.colorMask(true, true, true, true);
-
-        // Use stencil buffer to affect next rendering object
-        if (invert === true) {
-            gl.stencilFunc(gl.EQUAL, this.maskLevel + 1, 1);
-        } else {
-            gl.stencilFunc(gl.NOTEQUAL, this.maskLevel + 1, 1);
-        }
-        gl.stencilOp(gl.KEEP, gl.KEEP, gl.KEEP);
-    }
-
-    /**
-     * disable (remove) the rendering mask set through setMask.
-     * @see WebGLRenderer#setMask
-     */
-    clearMask() {
-        if (this.maskLevel > 0) {
-            // flush the compositor
-            this.flush();
-            this.maskLevel = 0;
-            this.gl.disable(this.gl.STENCIL_TEST);
-        }
-    }
->>>>>>> db40028e
 }