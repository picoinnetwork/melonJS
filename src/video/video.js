--- conflicted
+++ resolved
@@ -109,29 +109,19 @@
          * @param {Number} [options.renderer=me.video.CANVAS] renderer to use.
          * @param {Boolean} [options.doubleBuffering=false] enable/disable double buffering
          * @param {Number|String} [options.scale=1.0] enable scaling of the canvas ('auto' for automatic scaling)
-         * @param {Boolean} [options.scaleMethod="default"] ('default','fill','stretch') screen scaling modes
+         * @param {Boolean} [options.scaleMethod="fit"] ('fit','fill','stretch') screen scaling modes
          * @param {Boolean} [options.transparent=false] whether to allow transparent pixels in the front buffer (screen)
          * @param {Boolean} [options.antiAlias=false] whether to enable or not video scaling interpolation
          * @return {Boolean}
          * @example
          * // init the video with a 640x480 canvas
-<<<<<<< HEAD
          * me.video.init(640, 480, {
          *     wrapper : "screen",
          *     renderer : me.video.CANVAS,
          *     scale : "auto",
-         *     maintainAspectRatio : true,
+         *     scaleMethod : "fit",
          *     doubleBuffering : true
          * });
-=======
-         *   me.video.init(640, 480, {
-         *       wrapper: "screen",
-         *       renderer: me.video.CANVAS,
-         *       scale: 'auto',
-         *       scaleMethod: 'default',
-         *       doubleBuffering: true
-         *   });
->>>>>>> 306b1305
          */
         api.init = function (game_width, game_height, options) {
             // ensure melonjs has been properly initialized
@@ -349,7 +339,7 @@
                 var screenRatio = _max_width / _max_height;
                 var sWidth = Infinity;
                 var sHeight = Infinity;
-                
+
                 if (settings.scaleMethod === "fill") {
                     // scale the display canvas to fill the parent container
                     if (screenRatio < designRatio) {
