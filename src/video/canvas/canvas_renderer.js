/*
 * MelonJS Game Engine
 * Copyright (C) 2011 - 2014 Olivier Biot, Jason Oster, Aaron McLeod
 * http://www.melonjs.org
 *
 */

(function () {

    /**
     * a canvas renderer object
     * @class
     * @extends me.Renderer
     * @memberOf me
     * @constructor
     * @param {Canvas} canvas The html canvas tag to draw to on screen.
     * @param {Number} width The width of the canvas without scaling
     * @param {Number} height The height of the canvas without scaling
     * @param {Object} [options] The renderer parameters
     * @param {Boolean} [options.doubleBuffering=false] Whether to enable double buffering
     * @param {Boolean} [options.antiAlias=false] Whether to enable anti-aliasing
     * @param {Boolean} [options.transparent=false] Whether to enable transparency on the canvas (performance hit when enabled)
     * @param {Number} [options.zoomX=width] The actual width of the canvas with scaling applied
     * @param {Number} [options.zoomY=height] The actual height of the canvas with scaling applied
     */
    me.CanvasRenderer = me.Renderer.extend(
    /** @scope me.CanvasRenderer.prototype */
    {
        /**
         * @ignore
         */
        init : function (c, width, height, options) {
            // parent constructor
            this._super(me.Renderer, "init", [c, width, height, options]);

            // defined the 2d context
            this.context = this.getContext2d(this.canvas, !this.transparent);

            // create the back buffer if we use double buffering
            if (this.doubleBuffering) {
                this.backBufferCanvas = me.video.createCanvas(width, height, false);
                this.backBufferContext2D = this.getContext2d(this.backBufferCanvas);

                if (this.transparent) {
                    // Clears the front buffer for each frame blit
                    this.context.globalCompositeOperation = "copy";
                }
            }
            else {
                this.backBufferCanvas = this.canvas;
                this.backBufferContext2D = this.context;
            }

            this.fontContext2D = this.backBufferContext2D;

            // apply the default color to the 2d context
            this.setColor(this.globalColor);

            // create a texture cache
            this.cache = new me.Renderer.TextureCache();

            return this;
        },

        /**
         * prepare the framebuffer for drawing a new frame
         * @name prepareSurface
         * @memberOf me.CanvasRenderer
         * @function
         */
        prepareSurface : function () {
            if (this.transparent) {
                this.clearSurface(null, "rgba(0,0,0,0)", true);
            }
        },

        /**
         * render the main framebuffer on screen
         * @name blitSurface
         * @memberOf me.CanvasRenderer
         * @function
         */
        blitSurface : function () {
            if (this.doubleBuffering) {
                this.context.drawImage(
                    this.backBufferCanvas, 0, 0,
                    this.backBufferCanvas.width, this.backBufferCanvas.height,
                    0, 0,
                    this.gameWidthZoom, this.gameHeightZoom
                );
            }
        },

        /**
         * Clear the specified context with the given color
         * @name clearSurface
         * @memberOf me.CanvasRenderer
         * @function
         * @param {Context2d} [ctx=null] Canvas context, defaults to system context if falsy.
         * @param {me.Color|String} color CSS color.
         * @param {Boolean} [opaque=false] Allow transparency [default] or clear the surface completely [true]
         */
        clearSurface : function (ctx, col, opaque) {
            if (!ctx) {
                ctx = this.backBufferContext2D;
            }
            var _canvas = ctx.canvas;
            ctx.save();
            ctx.setTransform(1, 0, 0, 1, 0, 0);
            ctx.globalCompositeOperation = opaque ? "copy" : "source-over";
            ctx.fillStyle = (col instanceof me.Color) ? col.toRGBA() : col;
            ctx.fillRect(0, 0, _canvas.width, _canvas.height);
            ctx.restore();
        },

        /**
<<<<<<< HEAD
=======
         * Helper method to draw the font on the backbuffer context.
         * for different platforms.
         * @name drawFont
         * @memberOf me.CanvasRenderer
         * @function
         * @param {me.Font} fontObject An instance of me.Font
         * @param {String} text The string of text to draw
         * @param {Number} x The x position to draw at
         * @param {Number} y The y position to draw at
         */
        drawFont : function (fontObject, text, x, y) {
            fontObject.draw(this.backBufferContext2D, text, x, y);
        },

        /**
>>>>>>> 837a04af
         * Draw an image using the canvas api
         * @name drawImage
         * @memberOf me.CanvasRenderer
         * @function
         * @param {image} image Source image
         * @param {Number} sx Source x-coordinate
         * @param {Number} sy Source y-coordinate
         * @param {Number} sw Source width
         * @param {Number} sh Source height
         * @param {Number} dx Destination x-coordinate
         * @param {Number} dy Destination y-coordinate
         * @param {Number} dw Destination width
         * @param {Number} dh Destination height
         * @example
         * // Can be used in three ways:
         * renderer.drawImage(image, dx, dy);
         * renderer.drawImage(image, dx, dy, dw, dh);
         * renderer.drawImage(image, sx, sy, sw, sh, dx, dy, dw, dh);
         * // dx, dy, dw, dh being the destination target & dimensions. sx, sy, sw, sh being the position & dimensions to take from the image
         */
        drawImage : function () {
            this.backBufferContext2D.drawImage.apply(this.backBufferContext2D, arguments);
        },

        /**
         * Fill an arc at the specified coordinates with given radius, start and end points
         * @name fillArc
         * @memberOf me.CanvasRenderer
         * @function
         * @param {Number} x arc center point x-axis
         * @param {Number} y arc center point y-axis
         * @param {Number} radius
         * @param {Number} start start angle in radians
         * @param {Number} end end angle in radians
         * @param {Boolean} [antiClockwise=false] draw arc anti-clockwise
         */
        fillArc : function (x, y, radius, start, end, antiClockwise) {
            this.backBufferContext2D.save();
            this.backBufferContext2D.beginPath();
            this.backBufferContext2D.translate(x + radius, y + radius);
            this.backBufferContext2D.arc(0, 0, radius, start, end, antiClockwise || false);
            this.backBufferContext2D.fill();
            this.backBufferContext2D.closePath();
            this.backBufferContext2D.restore();
        },

        /**
         * Draw a filled rectangle at the specified coordinates
         * @name fillRect
         * @memberOf me.CanvasRenderer
         * @function
         * @param {Number} x
         * @param {Number} y
         * @param {Number} width
         * @param {Number} height
         */
        fillRect : function (x, y, width, height) {
            this.backBufferContext2D.fillRect(x, y, width, height);
        },

        /**
         * return a reference to the system canvas
         * @name getCanvas
         * @memberOf me.CanvasRenderer
         * @function
         * @return {Canvas}
         */
        getCanvas : function () {
            return this.backBufferCanvas;
        },

        /**
         * return a reference to the system 2d Context
         * @name getContext
         * @memberOf me.CanvasRenderer
         * @function
         * @return {Context2d}
         */
        getContext : function () {
            return this.backBufferContext2D;
        },

        /**
<<<<<<< HEAD
=======
         * returns the text size based on dimensions from the font. Uses the backbuffer context
         * @name measureText
         * @memberOf me.CanvasRenderer
         * @function
         * @param {me.Font} fontObject the instance of the font object
         * @param {String} text
         * @return {Object}
         */
        measureText : function (fontObject, text) {
            return fontObject.measureText(this.backBufferContext2D, text);
        },

        /**
>>>>>>> 837a04af
         * resets the canvas transform to identity
         * @name resetTransform
         * @memberOf me.CanvasRenderer
         * @function
         */
        resetTransform : function () {
            this.backBufferContext2D.setTransform(1, 0, 0, 1, 0, 0);
        },

        /**
         * resizes the canvas & 2d Context
         * @name resize
         * @memberOf me.CanvasRenderer
         * @function
         */
        resize : function (scaleX, scaleY) {
            this.canvas.width = this.gameWidthZoom = this.backBufferCanvas.width * scaleX;
            this.canvas.height = this.gameHeightZoom = this.backBufferCanvas.height * scaleY;

            // adjust CSS style for High-DPI devices
            if (me.device.getPixelRatio() > 1) {
                this.canvas.style.width = (this.canvas.width / me.device.getPixelRatio()) + "px";
                this.canvas.style.height = (this.canvas.height / me.device.getPixelRatio()) + "px";
            }
            if (this.doubleBuffering && this.transparent) {
                // Clears the front buffer for each frame blit
                this.context.globalCompositeOperation = "copy";
            }
            this.setImageSmoothing(this.context, this.antiAlias);
            this.blitSurface();
        },

        /**
         * save the canvas context
         * @name save
         * @memberOf me.CanvasRenderer
         * @function
         */
        save : function () {
            this.backBufferContext2D.save();
        },

        /**
         * restores the canvas context
         * @name restore
         * @memberOf me.CanvasRenderer
         * @function
         */
        restore : function () {
            this.backBufferContext2D.restore();
            this.globalColor.glArray[3] = this.backBufferContext2D.globalAlpha;
        },

        /**
         * rotates the canvas context
         * @name rotate
         * @memberOf me.CanvasRenderer
         * @function
         * @param {Number} angle in radians
         */
        rotate : function (angle) {
            this.backBufferContext2D.rotate(angle);
        },

        /**
         * scales the canvas context
         * @name scale
         * @memberOf me.CanvasRenderer
         * @function
         * @param {Number} x
         * @param {Number} y
         */
        scale : function (x, y) {
            this.backBufferContext2D.scale(x, y);
        },

        /**
         * Sets the fill & stroke style colors for the context.
         * @name setColor
         * @memberOf me.CanvasRenderer
         * @function
         * @param {me.Color|String} color css color value
         */
        setColor : function (color) {
            this.backBufferContext2D.strokeStyle =
            this.backBufferContext2D.fillStyle = (
                color instanceof me.Color ?
                color.toRGBA() :
                color
            );
        },

        /**
         * Sets the global alpha on the canvas context
         * @name setGlobalAlpha
         * @memberOf me.CanvasRenderer
         * @function
         * @param {Number} alpha 0.0 to 1.0 values accepted.
         */
        setGlobalAlpha : function (a) {
            this.backBufferContext2D.globalAlpha = this.globalColor.glArray[3] = a;
        },

        /**
         * sets the line width on the context
         * @name setLineWidth
         * @memberOf me.CanvasRenderer
         * @function
         * @param {Number} width Line width
         */
        setLineWidth : function (width) {
            this.backBufferContext2D.lineWidth = width;
        },

        /**
         * Stroke an arc at the specified coordinates with given radius, start and end points
         * @name strokeArc
         * @memberOf me.CanvasRenderer
         * @function
         * @param {Number} x arc center point x-axis
         * @param {Number} y arc center point y-axis
         * @param {Number} radius
         * @param {Number} start start angle in radians
         * @param {Number} end end angle in radians
         * @param {Boolean} [antiClockwise=false] draw arc anti-clockwise
         */
        strokeArc : function (x, y, radius, start, end, antiClockwise) {
            this.backBufferContext2D.beginPath();
            this.backBufferContext2D.translate(x + radius, y + radius);
            this.backBufferContext2D.arc(0, 0, radius, start, end, antiClockwise || false);
            this.backBufferContext2D.stroke();
            this.backBufferContext2D.closePath();
        },

        /**
         * Stroke an ellipse at the specified coordinates with given radius, start and end points
         * @name strokeEllipse
         * @memberOf me.CanvasRenderer
         * @function
         * @param {Number} x arc center point x-axis
         * @param {Number} y arc center point y-axis
         * @param {Number} w horizontal radius of the ellipse
         * @param {Number} h vertical radius of the ellipse
         */
        strokeEllipse : function (x, y, w, h) {
            this.context.beginPath();
            var hw = w,
                hh = h,
                lx = x - hw,
                rx = x + hw,
                ty = y - hh,
                by = y + hh;

            var xmagic = hw * 0.551784,
                ymagic = hh * 0.551784,
                xmin = x - xmagic,
                xmax = x + xmagic,
                ymin = y - ymagic,
                ymax = y + ymagic;

            this.backBufferContext2D.moveTo(x, ty);
            this.backBufferContext2D.bezierCurveTo(xmax, ty, rx, ymin, rx, y);
            this.backBufferContext2D.bezierCurveTo(rx, ymax, xmax, by, x, by);
            this.backBufferContext2D.bezierCurveTo(xmin, by, lx, ymax, lx, y);
            this.backBufferContext2D.bezierCurveTo(lx, ymin, xmin, ty, x, ty);
            this.backBufferContext2D.stroke();
        },

        /**
         * Stroke a line of the given two points
         * @name strokeLine
         * @memberOf me.CanvasRenderer
         * @function
         * @param {Number} startX the start x coordinate
         * @param {Number} startY the start y coordinate
         * @param {Number} endX the end x coordinate
         * @param {Number} endY the end y coordinate
         */
        strokeLine : function (startX, startY, endX, endY) {
            this.backBufferContext2D.beginPath();
            this.backBufferContext2D.moveTo(startX, startY);
            this.backBufferContext2D.lineTo(endX, endY);
            this.backBufferContext2D.stroke();
        },

        /**
         * Strokes a me.Polygon on the screen with a specified color
         * @name strokePolygon
         * @memberOf me.CanvasRenderer
         * @function
         * @param {me.Polygon} poly the shape to draw
         */
        strokePolygon : function (poly) {
            this.backBufferContext2D.translate(poly.pos.x, poly.pos.y);
            this.backBufferContext2D.beginPath();
            this.backBufferContext2D.moveTo(poly.points[0].x, poly.points[0].y);
            var point;
            for (var i = 1; i < poly.points.length; i++) {
                point = poly.points[i];
                this.backBufferContext2D.lineTo(point.x, point.y);
            }
            this.backBufferContext2D.lineTo(poly.points[0].x, poly.points[0].y);
            this.backBufferContext2D.stroke();
            this.backBufferContext2D.closePath();
            this.backBufferContext2D.translate(-poly.pos.x, -poly.pos.y);
        },

        /**
         * Stroke a rectangle at the specified coordinates with a given color
         * @name strokeRect
         * @memberOf me.CanvasRenderer
         * @function
         * @param {Number} x
         * @param {Number} y
         * @param {Number} width
         * @param {Number} height
         */
        strokeRect : function (x, y, width, height) {
            this.backBufferContext2D.strokeRect(x, y, width, height);
        },

        /**
         * draw the given shape
         * @name drawShape
         * @memberOf me.CanvasRenderer
         * @function
         * @param {me.Rect|me.Polygon|me.Line|me.Ellipse} shape a shape object
         */
        drawShape : function (shape) {
            if (shape instanceof me.Rect) {
                this.strokeRect(shape.left, shape.top, shape.width, shape.height);
            } else if (shape instanceof me.Line || shape instanceof me.Polygon) {
                this.save();
                this.strokePolygon(shape);
                this.restore();
            } else if (shape instanceof me.Ellipse) {
                this.save();
                if (shape.radiusV.x === shape.radiusV.y) {
                    // it's a circle
                    this.strokeArc(
                        shape.pos.x - shape.radius,
                        shape.pos.y - shape.radius,
                        shape.radius,
                        0,
                        2 * Math.PI
                    );
                } else {
                    // it's an ellipse
                    this.strokeEllipse(
                        shape.pos.x,
                        shape.pos.y,
                        shape.radiusV.x,
                        shape.radiusV.y
                    );
                }
                this.restore();
            }
        },

        /**
         * Multiply given matrix into the renderer tranformation matrix
         * @name multiplyMatrix
         * @memberOf me.CanvasRenderer
         * @function
         * @param {me.Matrix2d} mat2d Matrix to transform by
         */
        transform : function (mat2d) {
            var a = mat2d.val;
            this.backBufferContext2D.transform(
                a[0],
                a[1],
                a[3],
                a[4],
                a[6],
                a[7]
            );
        },

        /**
         * Translates the context to the given position
         * @name translate
         * @memberOf me.CanvasRenderer
         * @function
         * @param {Number} x
         * @param {Number} y
         */
        translate : function (x, y) {
            this.backBufferContext2D.translate(x, y);
        }

    });

})();<|MERGE_RESOLUTION|>--- conflicted
+++ resolved
@@ -114,24 +114,6 @@
         },
 
         /**
-<<<<<<< HEAD
-=======
-         * Helper method to draw the font on the backbuffer context.
-         * for different platforms.
-         * @name drawFont
-         * @memberOf me.CanvasRenderer
-         * @function
-         * @param {me.Font} fontObject An instance of me.Font
-         * @param {String} text The string of text to draw
-         * @param {Number} x The x position to draw at
-         * @param {Number} y The y position to draw at
-         */
-        drawFont : function (fontObject, text, x, y) {
-            fontObject.draw(this.backBufferContext2D, text, x, y);
-        },
-
-        /**
->>>>>>> 837a04af
          * Draw an image using the canvas api
          * @name drawImage
          * @memberOf me.CanvasRenderer
@@ -215,22 +197,6 @@
         },
 
         /**
-<<<<<<< HEAD
-=======
-         * returns the text size based on dimensions from the font. Uses the backbuffer context
-         * @name measureText
-         * @memberOf me.CanvasRenderer
-         * @function
-         * @param {me.Font} fontObject the instance of the font object
-         * @param {String} text
-         * @return {Object}
-         */
-        measureText : function (fontObject, text) {
-            return fontObject.measureText(this.backBufferContext2D, text);
-        },
-
-        /**
->>>>>>> 837a04af
          * resets the canvas transform to identity
          * @name resetTransform
          * @memberOf me.CanvasRenderer
