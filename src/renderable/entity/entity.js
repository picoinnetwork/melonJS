import pool from "../../system/pooling.js";
import Renderable from "../renderable.js";
import Sprite from "../sprite.js";
import Body from "../../physics/body.js";

/**
 * @import Line from "./../../geometries/line.js";
 * @import Rect from "./../../geometries/rectangle.js";
 * @import Ellipse from "./../../geometries/ellipse.js";
 * @import Polygon from "./../../geometries/poly.js";
 * @import Bounds from "./../../physics/bounds.js";
 * @import CanvasRenderer from "./../../video/canvas/canvas_renderer.js";
 * @import WebGLRenderer from "./../../video/webgl/webgl_renderer.js";
 **/

/**
 * a Generic Object Entity
 */
export default class Entity extends Renderable {
<<<<<<< HEAD
	/**
	 * @param {number} x - the x coordinates of the entity object
	 * @param {number} y - the y coordinates of the entity object
	 * @param {object} settings - Entity properties, to be defined through Tiled or when calling the entity constructor
	 * <img src="images/object_properties.png"/>
	 * @param {number} settings.width - the physical width the entity takes up in game
	 * @param {number} settings.height - the physical height the entity takes up in game
	 * @param {string} [settings.name] - object entity name
	 * @param {string} [settings.id] - object unique IDs
	 * @param {Image|string} [settings.image] - resource name of a spritesheet to use for the entity renderable component
	 * @param {Vector2d} [settings.anchorPoint=0.0] - Entity anchor point
	 * @param {number} [settings.framewidth=settings.width] - width of a single frame in the given spritesheet
	 * @param {number} [settings.frameheight=settings.width] - height of a single frame in the given spritesheet
	 * @param {string} [settings.type] - object type
	 * @param {number} [settings.collisionMask] - Mask collision detection for this object
	 * @param {Rect[]|Polygon[]|Line[]|Ellipse[]} [settings.shapes] - the initial list of collision shapes (usually populated through Tiled)
	 */
	constructor(x, y, settings) {
		// ensure mandatory properties are defined
		if (
			typeof settings.width !== "number" ||
			typeof settings.height !== "number"
		) {
			throw new Error(
				"height and width properties are mandatory when passing settings parameters to an object entity",
			);
		}

		// call the super constructor
		super(x, y, settings.width, settings.height);

		/**
		 * The array of renderable children of this entity.
		 * @ignore
		 */
		this.children = [];

		if (settings.image) {
			// set the frame size to the given entity size, if not defined in settings
			settings.framewidth = settings.framewidth || settings.width;
			settings.frameheight = settings.frameheight || settings.height;
			this.renderable = new Sprite(0, 0, settings);
		}

		// Update anchorPoint
		if (settings.anchorPoint) {
			this.anchorPoint.setMuted(settings.anchorPoint.x, settings.anchorPoint.y);
		} else {
			// for backward compatibility
			this.anchorPoint.setMuted(0, 0);
		}

		// set the sprite name if specified
		if (typeof settings.name === "string") {
			this.name = settings.name;
		}

		/**
		 * object type (as defined in Tiled)
		 * @type {string}
		 */
		this.type = settings.type || "";

		/**
		 * object unique ID (as defined in Tiled)
		 * @type {number}
		 */
		this.id = settings.id || "";

		/**
		 * dead/living state of the entity<br>
		 * default value : true
		 * @type {boolean}
		 */
		this.alive = true;

		// initialize the default body
		if (typeof settings.shapes === "undefined") {
			settings.shapes = pool.pull("Polygon", 0, 0, [
				pool.pull("Vector2d", 0, 0),
				pool.pull("Vector2d", this.width, 0),
				pool.pull("Vector2d", this.width, this.height),
				pool.pull("Vector2d", 0, this.height),
			]);
		}

		/**
		 * the entity body object
		 * @type {Body}
		 */
		this.body = new Body(this, settings.shapes, () => this.onBodyUpdate());

		// resize the entity if required
		if (this.width === 0 && this.height === 0) {
			this.resize(this.body.getBounds().width, this.body.getBounds().height);
		}

		// set the  collision mask and type (if defined)
		this.body.setCollisionMask(settings.collisionMask);
		this.body.setCollisionType(settings.collisionType);

		// disable for entities
		this.autoTransform = false;
	}

	/**
	 * The entity renderable component (can be any objects deriving from me.Renderable, like me.Sprite for example)
	 * @type {Renderable}
	 */

	get renderable() {
		return this.children[0];
	}

	set renderable(value) {
		if (value instanceof Renderable) {
			this.children[0] = value;
			this.children[0].ancestor = this;
			this.updateBounds();
		} else {
			throw new Error(value + "should extend me.Renderable");
		}
	}

	/** @ignore */
	update(dt) {
		if (this.renderable) {
			this.isDirty |= this.renderable.update(dt);
		}
		return super.update(dt);
	}

	/**
	 * update the bounding box for this entity.
	 * @param {boolean} [absolute=true] - update the bounds size and position in (world) absolute coordinates
	 * @returns {Bounds} this entity bounding box Rectangle object
	 */
	updateBounds(absolute = true) {
		let bounds = this.getBounds();

		bounds.clear();
		bounds.addFrame(0, 0, this.width, this.height);

		// add each renderable bounds
		if (this.children && this.children.length > 0) {
			bounds.addBounds(this.children[0].getBounds());
		}

		if (this.body) {
			bounds.addBounds(this.body.getBounds());
		}

		if (absolute === true) {
			let absPos = this.getAbsolutePosition();
			bounds.centerOn(
				absPos.x + bounds.x + bounds.width / 2,
				absPos.y + bounds.y + bounds.height / 2,
			);
		}

		return bounds;
	}

	/**
	 * update the bounds when the body is modified
	 */
	onBodyUpdate() {
		this.updateBounds();
	}

	preDraw(renderer) {
		renderer.save();

		// translate to the entity position
		renderer.translate(
			this.pos.x + this.body.getBounds().x,
			this.pos.y + this.body.getBounds().y,
		);

		if (this.renderable instanceof Renderable) {
			// draw the child renderable's anchorPoint at the entity's
			// anchor point.  the entity's anchor point is a scale from
			// body position to body width/height
			renderer.translate(
				this.anchorPoint.x * this.body.getBounds().width,
				this.anchorPoint.y * this.body.getBounds().height,
			);
		}
	}

	/**
	 * draw this entity (automatically called by melonJS)
	 * @param {CanvasRenderer|WebGLRenderer} renderer - a renderer instance
	 * @param {Camera2d} [viewport] - the viewport to (re)draw
	 */
	draw(renderer, viewport) {
		let renderable = this.renderable;
		if (renderable instanceof Renderable) {
			// predraw (apply transforms)
			renderable.preDraw(renderer);

			// draw the object
			renderable.draw(renderer, viewport);

			// postdraw (clean-up);
			renderable.postDraw(renderer);
		}
	}

	/**
	 * Destroy function
	 * @ignore
	 */
	destroy() {
		// free some property objects
		if (this.renderable) {
			this.renderable.destroy.apply(this.renderable, arguments);
			this.children.splice(0, 1);
		}

		// call the parent destroy method
		super.destroy(arguments);
	}

	/**
	 * onDeactivateEvent Notification function
	 */
	onDeactivateEvent() {
		if (this.renderable && this.renderable.onDeactivateEvent) {
			this.renderable.onDeactivateEvent();
		}
	}
=======
    /**
     * @param {number} x - the x coordinates of the entity object
     * @param {number} y - the y coordinates of the entity object
     * @param {object} settings - Entity properties, to be defined through Tiled or when calling the entity constructor
     * <img src="../../images/object_properties.png"/>
     * @param {number} settings.width - the physical width the entity takes up in game
     * @param {number} settings.height - the physical height the entity takes up in game
     * @param {string} [settings.name] - object entity name
     * @param {string} [settings.id] - object unique IDs
     * @param {Image|string} [settings.image] - resource name of a spritesheet to use for the entity renderable component
     * @param {Vector2d} [settings.anchorPoint=0.0] - Entity anchor point
     * @param {number} [settings.framewidth=settings.width] - width of a single frame in the given spritesheet
     * @param {number} [settings.frameheight=settings.width] - height of a single frame in the given spritesheet
     * @param {string} [settings.type] - object type
     * @param {number} [settings.collisionMask] - Mask collision detection for this object
     * @param {Rect[]|Polygon[]|Line[]|Ellipse[]} [settings.shapes] - the initial list of collision shapes (usually populated through Tiled)
     */
    constructor(x, y, settings) {

        // ensure mandatory properties are defined
        if ((typeof settings.width !== "number") || (typeof settings.height !== "number")) {
            throw new Error("height and width properties are mandatory when passing settings parameters to an object entity");
        }

        // call the super constructor
        super(x, y, settings.width, settings.height);

        /**
         * The array of renderable children of this entity.
         * @ignore
         */
        this.children = [];

        if (settings.image) {
            // set the frame size to the given entity size, if not defined in settings
            settings.framewidth = settings.framewidth || settings.width;
            settings.frameheight = settings.frameheight || settings.height;
            this.renderable = new Sprite(0, 0, settings);
        }

        // Update anchorPoint
        if (settings.anchorPoint) {
            this.anchorPoint.setMuted(settings.anchorPoint.x, settings.anchorPoint.y);
        } else {
            // for backward compatibility
            this.anchorPoint.setMuted(0, 0);
        }

        // set the sprite name if specified
        if (typeof (settings.name) === "string") {
            this.name = settings.name;
        }

        /**
         * object type (as defined in Tiled)
         * @type {string}
         */
        this.type = settings.type || "";

        /**
         * object unique ID (as defined in Tiled)
         * @type {number}
         */
        this.id = settings.id || "";

        /**
         * dead/living state of the entity<br>
         * default value : true
         * @type {boolean}
         */
        this.alive = true;

        // initialize the default body
        if (typeof settings.shapes === "undefined") {
            settings.shapes = pool.pull("Polygon", 0, 0, [
                pool.pull("Vector2d", 0,          0),
                pool.pull("Vector2d", this.width, 0),
                pool.pull("Vector2d", this.width, this.height),
                pool.pull("Vector2d", 0,          this.height)
            ]);
        }

        /**
         * the entity body object
         * @type {Body}
         */
        this.body = new Body(this, settings.shapes, () => this.onBodyUpdate());

        // resize the entity if required
        if (this.width === 0 && this.height === 0) {
            this.resize(this.body.getBounds().width, this.body.getBounds().height);
        }

        // set the  collision mask and type (if defined)
        this.body.setCollisionMask(settings.collisionMask);
        this.body.setCollisionType(settings.collisionType);

        // disable for entities
        this.autoTransform = false;
    }


    /**
     * The entity renderable component (can be any objects deriving from me.Renderable, like me.Sprite for example)
     * @type {Renderable}
     */

    get renderable() {
        return this.children[0];
    }

    set renderable(value) {
        if (value instanceof Renderable) {
            this.children[0] = value;
            this.children[0].ancestor = this;
            this.updateBounds();
        } else {
            throw new Error(value + "should extend me.Renderable");
        }
    }

    /** @ignore */
    update(dt) {
        if (this.renderable) {
            this.isDirty |= this.renderable.update(dt);
        }
        return super.update(dt);
    }

    /**
     * update the bounding box for this entity.
     * @param {boolean} [absolute=true] - update the bounds size and position in (world) absolute coordinates
     * @returns {Bounds} this entity bounding box Rectangle object
     */
    updateBounds(absolute = true) {
        let bounds = this.getBounds();

        bounds.clear();
        bounds.addFrame(
            0,
            0,
            this.width,
            this.height
        );

        // add each renderable bounds
        if (this.children && this.children.length > 0) {
            bounds.addBounds(this.children[0].getBounds());
        }

        if (this.body) {
            bounds.addBounds(this.body.getBounds());
        }

        if (absolute === true) {
            let absPos = this.getAbsolutePosition();
            bounds.centerOn(absPos.x + bounds.x + bounds.width / 2,  absPos.y + bounds.y + bounds.height / 2);
        }

        return bounds;
    }

    /**
     * update the bounds when the body is modified
     */
    onBodyUpdate() {
        this.updateBounds();
    }

    preDraw(renderer) {
        renderer.save();

        // translate to the entity position
        renderer.translate(
            this.pos.x + this.body.getBounds().x,
            this.pos.y + this.body.getBounds().y
        );

        if (this.renderable instanceof Renderable) {
            // draw the child renderable's anchorPoint at the entity's
            // anchor point.  the entity's anchor point is a scale from
            // body position to body width/height
            renderer.translate(
                this.anchorPoint.x * this.body.getBounds().width,
                this.anchorPoint.y * this.body.getBounds().height
            );
        }
    }

    /**
     * draw this entity (automatically called by melonJS)
     * @param {CanvasRenderer|WebGLRenderer} renderer - a renderer instance
     * @param {Camera2d} [viewport] - the viewport to (re)draw
     */
    draw(renderer, viewport) {
        let renderable = this.renderable;
        if (renderable instanceof Renderable) {
            // predraw (apply transforms)
            renderable.preDraw(renderer);

            // draw the object
            renderable.draw(renderer, viewport);

            // postdraw (clean-up);
            renderable.postDraw(renderer);
        }
    }

    /**
     * Destroy function
     * @ignore
     */
    destroy() {
        // free some property objects
        if (this.renderable) {
            this.renderable.destroy.apply(this.renderable, arguments);
            this.children.splice(0, 1);
        }

        // call the parent destroy method
        super.destroy(arguments);
    }

    /**
     * onDeactivateEvent Notification function
     */
    onDeactivateEvent() {
        if (this.renderable && this.renderable.onDeactivateEvent) {
            this.renderable.onDeactivateEvent();
        }
    }

>>>>>>> db40028e
}<|MERGE_RESOLUTION|>--- conflicted
+++ resolved
@@ -17,12 +17,11 @@
  * a Generic Object Entity
  */
 export default class Entity extends Renderable {
-<<<<<<< HEAD
 	/**
 	 * @param {number} x - the x coordinates of the entity object
 	 * @param {number} y - the y coordinates of the entity object
 	 * @param {object} settings - Entity properties, to be defined through Tiled or when calling the entity constructor
-	 * <img src="images/object_properties.png"/>
+	 * <img src="../../images/object_properties.png"/>
 	 * @param {number} settings.width - the physical width the entity takes up in game
 	 * @param {number} settings.height - the physical height the entity takes up in game
 	 * @param {string} [settings.name] - object entity name
@@ -36,16 +35,6 @@
 	 * @param {Rect[]|Polygon[]|Line[]|Ellipse[]} [settings.shapes] - the initial list of collision shapes (usually populated through Tiled)
 	 */
 	constructor(x, y, settings) {
-		// ensure mandatory properties are defined
-		if (
-			typeof settings.width !== "number" ||
-			typeof settings.height !== "number"
-		) {
-			throw new Error(
-				"height and width properties are mandatory when passing settings parameters to an object entity",
-			);
-		}
-
 		// call the super constructor
 		super(x, y, settings.width, settings.height);
 
@@ -250,238 +239,4 @@
 			this.renderable.onDeactivateEvent();
 		}
 	}
-=======
-    /**
-     * @param {number} x - the x coordinates of the entity object
-     * @param {number} y - the y coordinates of the entity object
-     * @param {object} settings - Entity properties, to be defined through Tiled or when calling the entity constructor
-     * <img src="../../images/object_properties.png"/>
-     * @param {number} settings.width - the physical width the entity takes up in game
-     * @param {number} settings.height - the physical height the entity takes up in game
-     * @param {string} [settings.name] - object entity name
-     * @param {string} [settings.id] - object unique IDs
-     * @param {Image|string} [settings.image] - resource name of a spritesheet to use for the entity renderable component
-     * @param {Vector2d} [settings.anchorPoint=0.0] - Entity anchor point
-     * @param {number} [settings.framewidth=settings.width] - width of a single frame in the given spritesheet
-     * @param {number} [settings.frameheight=settings.width] - height of a single frame in the given spritesheet
-     * @param {string} [settings.type] - object type
-     * @param {number} [settings.collisionMask] - Mask collision detection for this object
-     * @param {Rect[]|Polygon[]|Line[]|Ellipse[]} [settings.shapes] - the initial list of collision shapes (usually populated through Tiled)
-     */
-    constructor(x, y, settings) {
-
-        // ensure mandatory properties are defined
-        if ((typeof settings.width !== "number") || (typeof settings.height !== "number")) {
-            throw new Error("height and width properties are mandatory when passing settings parameters to an object entity");
-        }
-
-        // call the super constructor
-        super(x, y, settings.width, settings.height);
-
-        /**
-         * The array of renderable children of this entity.
-         * @ignore
-         */
-        this.children = [];
-
-        if (settings.image) {
-            // set the frame size to the given entity size, if not defined in settings
-            settings.framewidth = settings.framewidth || settings.width;
-            settings.frameheight = settings.frameheight || settings.height;
-            this.renderable = new Sprite(0, 0, settings);
-        }
-
-        // Update anchorPoint
-        if (settings.anchorPoint) {
-            this.anchorPoint.setMuted(settings.anchorPoint.x, settings.anchorPoint.y);
-        } else {
-            // for backward compatibility
-            this.anchorPoint.setMuted(0, 0);
-        }
-
-        // set the sprite name if specified
-        if (typeof (settings.name) === "string") {
-            this.name = settings.name;
-        }
-
-        /**
-         * object type (as defined in Tiled)
-         * @type {string}
-         */
-        this.type = settings.type || "";
-
-        /**
-         * object unique ID (as defined in Tiled)
-         * @type {number}
-         */
-        this.id = settings.id || "";
-
-        /**
-         * dead/living state of the entity<br>
-         * default value : true
-         * @type {boolean}
-         */
-        this.alive = true;
-
-        // initialize the default body
-        if (typeof settings.shapes === "undefined") {
-            settings.shapes = pool.pull("Polygon", 0, 0, [
-                pool.pull("Vector2d", 0,          0),
-                pool.pull("Vector2d", this.width, 0),
-                pool.pull("Vector2d", this.width, this.height),
-                pool.pull("Vector2d", 0,          this.height)
-            ]);
-        }
-
-        /**
-         * the entity body object
-         * @type {Body}
-         */
-        this.body = new Body(this, settings.shapes, () => this.onBodyUpdate());
-
-        // resize the entity if required
-        if (this.width === 0 && this.height === 0) {
-            this.resize(this.body.getBounds().width, this.body.getBounds().height);
-        }
-
-        // set the  collision mask and type (if defined)
-        this.body.setCollisionMask(settings.collisionMask);
-        this.body.setCollisionType(settings.collisionType);
-
-        // disable for entities
-        this.autoTransform = false;
-    }
-
-
-    /**
-     * The entity renderable component (can be any objects deriving from me.Renderable, like me.Sprite for example)
-     * @type {Renderable}
-     */
-
-    get renderable() {
-        return this.children[0];
-    }
-
-    set renderable(value) {
-        if (value instanceof Renderable) {
-            this.children[0] = value;
-            this.children[0].ancestor = this;
-            this.updateBounds();
-        } else {
-            throw new Error(value + "should extend me.Renderable");
-        }
-    }
-
-    /** @ignore */
-    update(dt) {
-        if (this.renderable) {
-            this.isDirty |= this.renderable.update(dt);
-        }
-        return super.update(dt);
-    }
-
-    /**
-     * update the bounding box for this entity.
-     * @param {boolean} [absolute=true] - update the bounds size and position in (world) absolute coordinates
-     * @returns {Bounds} this entity bounding box Rectangle object
-     */
-    updateBounds(absolute = true) {
-        let bounds = this.getBounds();
-
-        bounds.clear();
-        bounds.addFrame(
-            0,
-            0,
-            this.width,
-            this.height
-        );
-
-        // add each renderable bounds
-        if (this.children && this.children.length > 0) {
-            bounds.addBounds(this.children[0].getBounds());
-        }
-
-        if (this.body) {
-            bounds.addBounds(this.body.getBounds());
-        }
-
-        if (absolute === true) {
-            let absPos = this.getAbsolutePosition();
-            bounds.centerOn(absPos.x + bounds.x + bounds.width / 2,  absPos.y + bounds.y + bounds.height / 2);
-        }
-
-        return bounds;
-    }
-
-    /**
-     * update the bounds when the body is modified
-     */
-    onBodyUpdate() {
-        this.updateBounds();
-    }
-
-    preDraw(renderer) {
-        renderer.save();
-
-        // translate to the entity position
-        renderer.translate(
-            this.pos.x + this.body.getBounds().x,
-            this.pos.y + this.body.getBounds().y
-        );
-
-        if (this.renderable instanceof Renderable) {
-            // draw the child renderable's anchorPoint at the entity's
-            // anchor point.  the entity's anchor point is a scale from
-            // body position to body width/height
-            renderer.translate(
-                this.anchorPoint.x * this.body.getBounds().width,
-                this.anchorPoint.y * this.body.getBounds().height
-            );
-        }
-    }
-
-    /**
-     * draw this entity (automatically called by melonJS)
-     * @param {CanvasRenderer|WebGLRenderer} renderer - a renderer instance
-     * @param {Camera2d} [viewport] - the viewport to (re)draw
-     */
-    draw(renderer, viewport) {
-        let renderable = this.renderable;
-        if (renderable instanceof Renderable) {
-            // predraw (apply transforms)
-            renderable.preDraw(renderer);
-
-            // draw the object
-            renderable.draw(renderer, viewport);
-
-            // postdraw (clean-up);
-            renderable.postDraw(renderer);
-        }
-    }
-
-    /**
-     * Destroy function
-     * @ignore
-     */
-    destroy() {
-        // free some property objects
-        if (this.renderable) {
-            this.renderable.destroy.apply(this.renderable, arguments);
-            this.children.splice(0, 1);
-        }
-
-        // call the parent destroy method
-        super.destroy(arguments);
-    }
-
-    /**
-     * onDeactivateEvent Notification function
-     */
-    onDeactivateEvent() {
-        if (this.renderable && this.renderable.onDeactivateEvent) {
-            this.renderable.onDeactivateEvent();
-        }
-    }
-
->>>>>>> db40028e
 }