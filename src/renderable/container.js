--- conflicted
+++ resolved
@@ -527,39 +527,6 @@
 					// skip this object
 					continue;
 				}
-<<<<<<< HEAD
-
-				isFloating = (globalFloatingCounter > 0 || obj.floating);
-				if (isFloating) {
-					globalFloatingCounter++;
-				}
-
-				// Translate global context
-				isTranslated = (obj.visible && !isFloating && obj.pos);
-				if (isTranslated) {
-					x = obj.pos.x;
-					y = obj.pos.y;
-					globalTranslation.translateV(obj.pos);
-					globalTranslation.set(globalTranslation.pos, obj.width, obj.height);
-				}
-
-				// check if object is visible
-				obj.inViewport = obj.visible && (
-					isFloating || (obj.getBounds && viewport.isVisible(globalTranslation))
-				);
-
-				// update our object
-				isDirty |= (obj.inViewport || obj.alwaysUpdate) && obj.update(time);
-
-				// Undo global context translation
-				if (isTranslated) {
-					globalTranslation.translate(-x, -y);
-				}
-
-				if (globalFloatingCounter > 0) {
-					globalFloatingCounter--;
-				}
-=======
                 
                 if ( obj.isRenderable ) {
 
@@ -599,8 +566,6 @@
                     // just directly call update() for non renderable object
                     isDirty |= obj.alwaysUpdate && obj.update();
                 }
->>>>>>> 9237d031
-			}
 
 			return isDirty;
 		},
