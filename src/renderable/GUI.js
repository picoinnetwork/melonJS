--- conflicted
+++ resolved
@@ -136,9 +136,20 @@
         },
 
         /**
-<<<<<<< HEAD
          * function called when the object is pressed <br>
-=======
+         * to be extended <br>
+         * return false if we need to stop propagating the event
+         * @name onClick
+         * @memberOf me.GUI_Object
+         * @public
+         * @function
+         * @param {Event} event the event object
+         */
+        onClick : function () {
+            return false;
+        },
+
+        /**
          * function callback for the pointerup event
          * @ignore
          */
@@ -147,38 +158,9 @@
             me.timer.clearTimeout(this.holdTimeout);
             return this.onRelease(event);
         },
-        
-        /**
-         * function called when the object is clicked <br>
->>>>>>> 9149c727
-         * to be extended <br>
-         * return false if we need to stop propagating the event
-         * @name onClick
-         * @memberOf me.GUI_Object
-         * @public
-         * @function
-         * @param {Event} event the event object
-         */
-        onClick : function () {
-            return false;
-        },
-
-        /**
-<<<<<<< HEAD
-         * function callback for the pointerup event
-         * @ignore
-         */
-        release : function (event) {
-            this.released = true;
-            me.timer.clearTimeout(this.holdTimeout);
-            return this.onRelease(event);
-        },
 
         /**
          * function called when the object is pressed and released <br>
-=======
-         * function called when the object is clicked <br>
->>>>>>> 9149c727
          * to be extended <br>
          * return false if we need to stop propagating the event
          * @name onClick
