--- conflicted
+++ resolved
@@ -206,11 +206,7 @@
             this.transform.scale(x, y);
 
             // resize the bounding box
-<<<<<<< HEAD
-            this.resizeBounds(this.width * x, this.height * y);
-=======
             this.getBounds().resize(this.width * x, this.height * y);
->>>>>>> b32962fe
         },
 
         /**
