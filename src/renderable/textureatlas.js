--- conflicted
+++ resolved
@@ -28,7 +28,7 @@
      *    me.loader.getJSON("texture"),
      *    me.loader.getImage("texture")
      * );
-     * 
+     *
      * // or if you wish to specify the atlas
      */
     me.TextureAtlas = Object.extend(
@@ -48,20 +48,14 @@
              * the image texture itself
              * @ignore
              */
-            this.texture = null;
-
-<<<<<<< HEAD
+            this.texture = texture || null;
+
             /**
              * the atlas dictionnary
              * @ignore
              */
-            this.atlas = null;
-=======
-        /**
-         * @ignore
-         */
-        init : function (atlas, texture) {
->>>>>>> 3ee51d88
+            this.atlas = atlas || null;
+
             if (atlas && atlas.meta) {
                 // Texture Packer
                 if (atlas.meta.app.contains("texturepacker")) {
