import { fontList } from "../cache.js";
import { isDataUrl } from "../../utils/string.js";

/**
 * parse/preload a font face
 * @param {loader.Asset} data - asset data
 * @param {Function} [onload] - function to be called when the asset is loaded
 * @param {Function} [onerror] - function to be called in case of error
 * @returns {number} the amount of corresponding resource parsed/preloaded
 * @ignore
 * @example
 * preloadFontFace(
 *     name: "'kenpixel'", type: "fontface",  src: "url('data/font/kenvector_future.woff2')"
 * ]);
 */
export function preloadFontFace(data, onload, onerror) {
	const fontFaceSet =
		typeof globalThis.document !== "undefined"
			? globalThis.document.fonts
			: undefined;

	if (isDataUrl(data.src) === true) {
		// make sure it in the `url(data:[<mediatype>][;base64],<data>)` format as expected by FontFace
		if (!data.src.startsWith("url(")) {
			data.src = "url(" + data.src + ")";
		}
	}

	if (typeof fontFaceSet !== "undefined") {
		// create a new font face
		let font = new FontFace(data.name, data.src);
		// loading promise
		font.load().then(
			() => {
				// add the font to the cache
				fontList[data.name] = font;
				// add the font to the document
				fontFaceSet.add(font);
				// onloaded callback
				if (typeof onload === "function") {
					onload();
				}
			},
			() => {
				// rejected
				if (typeof onerror === "function") {
					onerror(data.name);
				}
			},
		);
	} else {
		if (typeof onerror === "function") {
			onerror(error);
		}
	}

<<<<<<< HEAD
	return 1;
}
=======
    } else {
        if (typeof onerror === "function") {
            onerror();
        }
    }

    return 1;
}
>>>>>>> db40028e
<|MERGE_RESOLUTION|>--- conflicted
+++ resolved
@@ -50,20 +50,9 @@
 		);
 	} else {
 		if (typeof onerror === "function") {
-			onerror(error);
+			onerror();
 		}
 	}
 
-<<<<<<< HEAD
 	return 1;
-}
-=======
-    } else {
-        if (typeof onerror === "function") {
-            onerror();
-        }
-    }
-
-    return 1;
-}
->>>>>>> db40028e
+}