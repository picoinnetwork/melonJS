/*
 * MelonJS Game Engine
 * Copyright (C) 2011 - 2016, Olivier Biot, Jason Oster, Aaron McLeod
 * http://www.melonjs.org
 */
(function () {
    // a basic progress bar object
    var ProgressBar = me.Renderable.extend({
        /**
         * @ignore
         */
        init: function (x, y, w, h) {
            this._super(me.Renderable, "init", [x, y, w, h]);
            // flag to know if we need to refresh the display
            this.invalidate = false;
            // current progress
            this.progress = 0;

            this.anchorPoint.set(0, 0);
        },

        /**
         * make sure the screen is refreshed every frame
         * @ignore
         */
        onProgressUpdate : function (progress) {
            this.progress = ~~(progress * this.width);
            this.invalidate = true;
        },

        /**
         * @ignore
         */
        update : function () {
            if (this.invalidate === true) {
                // clear the flag
                this.invalidate = false;
                // and return true
                return true;
            }
            // else return false
            return false;
        },

        /**
         * draw function
         * @ignore
         */
        draw : function (renderer) {
            // draw the progress bar
            renderer.setColor("black");
            renderer.fillRect(this.pos.x, this.pos.y - this.height / 2, this.width, this.height / 2);

            renderer.setColor("#55aa00");
            renderer.fillRect(this.pos.x, this.pos.y - this.height / 2, this.progress, this.height / 2);

            renderer.setColor("white");
        }
    });

    // the melonJS Logo
    var IconLogo = me.Renderable.extend({
        /**
         * @ignore
         */
        init : function (x, y) {
            this._super(me.Renderable, "init", [x, y, 100, 85]);

            this.iconCanvas = me.video.createCanvas(
                me.utils.nextPowerOfTwo(this.width),
                me.utils.nextPowerOfTwo(this.height),
            false);

            var context = me.video.renderer.getContext2d(this.iconCanvas);

            context.beginPath();
            context.moveTo(0.7, 48.9);
            context.bezierCurveTo(10.8, 68.9, 38.4, 75.8, 62.2, 64.5);
            context.bezierCurveTo(86.1, 53.1, 97.2, 27.7, 87.0, 7.7);
            context.lineTo(87.0, 7.7);
            context.bezierCurveTo(89.9, 15.4, 73.9, 30.2, 50.5, 41.4);
            context.bezierCurveTo(27.1, 52.5, 5.2, 55.8, 0.7, 48.9);
            context.lineTo(0.7, 48.9);
            context.lineTo(0.7, 48.9);
            context.closePath();
            context.fillStyle = "rgb(255, 255, 255)";
            context.fill();

            context.beginPath();
            context.moveTo(84.0, 7.0);
            context.bezierCurveTo(87.6, 14.7, 72.5, 30.2, 50.2, 41.6);
            context.bezierCurveTo(27.9, 53.0, 6.9, 55.9, 3.2, 48.2);
            context.bezierCurveTo(-0.5, 40.4, 14.6, 24.9, 36.9, 13.5);
            context.bezierCurveTo(59.2, 2.2, 80.3, -0.8, 84.0, 7.0);
            context.lineTo(84.0, 7.0);
            context.closePath();
            context.lineWidth = 5.3;
            context.strokeStyle = "rgb(255, 255, 255)";
            context.lineJoin = "miter";
            context.miterLimit = 4.0;
            context.stroke();

            this.anchorPoint.set(0.5, 0.5);
        },
        /**
         * @ignore
         */
        draw : function (renderer) {
            renderer.drawImage(this.iconCanvas, this.pos.x, this.pos.y);
        }
    });

    // the melonJS Text Logo
    var TextLogo = me.Renderable.extend({
        /**
         * @ignore
         */
        init : function (w, h) {
            this._super(me.Renderable, "init", [0, 0, w, h]);
<<<<<<< HEAD
            this.logo1 = new me.Font("century gothic", 32, "white", "middle");
            this.logo2 = new me.Font("century gothic", 32, "#55aa00", "middle");
            this.logo2.bold();
            this.logo1.textBaseline = this.logo2.textBaseline = "alphabetic";

            this.anchorPoint.set(0.0, 0.0);
=======

            // offscreen cache canvas
            this.fontCanvas = me.video.createCanvas(128, 32);
            this.drawFont(me.video.renderer.getContext2d(this.fontCanvas));
        },

        drawFont : function (context) {
            var logo1 = new me.Font("century gothic", 32, "white", "middle");
            var logo2 = new me.Font("century gothic", 32, "#55aa00", "middle");
            var logo1_width = 0;

            // configure the font
            logo2.bold();
            logo1.textBaseline = logo2.textBaseline = "top";

            // measure the logo size (using standard 2d context)
            context.font = logo1.font;
            context.fillStyle = logo1.fillStyle.toRGBA();
            context.textAlign = logo1.textAlign;
            context.textBaseline = logo1.textBaseline;
            logo1_width = context.measureText("melon").width;

            // calculate the final rendering position
            this.pos.x = Math.round((this.width - logo1_width - context.measureText("JS").width) / 2);
            this.pos.y = this.height / 2 + 16;

            // use the private _drawFont method to directly draw on the canvas context
            logo1._drawFont(context, "melon", 0, 0);
            logo2._drawFont(context, "JS", logo1_width, 0);
>>>>>>> 158966a5
        },

        /**
         * @ignore
         */
        draw : function (renderer) {
<<<<<<< HEAD
            // measure the logo size
            var logo1_width = this.logo1.measureText(renderer, "melon").width;
            var xpos = (this.width - logo1_width / 2 - this.logo2.measureText(renderer, "JS").width / 2);
            var ypos = (this.height) + (this.logo2.measureText(renderer, "melon").height);

            // draw the melonJS string
            this.logo1.draw(renderer, "melon", xpos, ypos);
            xpos += logo1_width;
            this.logo2.draw(renderer, "JS", xpos, ypos);
=======
            renderer.drawImage(this.fontCanvas, this.pos.x, this.pos.y);
>>>>>>> 158966a5
        }

    });

    /**
     * a default loading screen
     * @memberOf me
     * @ignore
     * @constructor
     */
    me.DefaultLoadingScreen = me.ScreenObject.extend({
        /**
         * call when the loader is resetted
         * @ignore
         */
        onResetEvent : function () {
            // background color
            me.game.world.addChild(new me.ColorLayer("background", "#202020", 0), 0);

            // progress bar
            var progressBar = new ProgressBar(
                0,
                me.video.renderer.getHeight() / 2,
                me.video.renderer.getWidth(),
                8 // bar height
            );

            this.loaderHdlr = me.event.subscribe(
                me.event.LOADER_PROGRESS,
                progressBar.onProgressUpdate.bind(progressBar)
            );

            this.resizeHdlr = me.event.subscribe(
                me.event.VIEWPORT_ONRESIZE,
                progressBar.resize.bind(progressBar)
            );

            me.game.world.addChild(progressBar, 1);

            // melonJS text & logo
            var icon = new IconLogo(
                me.video.renderer.getWidth() / 2,
                (me.video.renderer.getHeight() / 2) - (progressBar.height) - 35

            );
            me.game.world.addChild(icon, 1);
            me.game.world.addChild(new TextLogo(me.video.renderer.getWidth() / 2, me.video.renderer.getHeight() / 2), 1);
        },

        /**
         * destroy object at end of loading
         * @ignore
         */
        onDestroyEvent : function () {
            // cancel the callback
            me.event.unsubscribe(this.loaderHdlr);
            me.event.unsubscribe(this.resizeHdlr);
            this.loaderHdlr = this.resizeHdlr = null;
        }
    });
})();<|MERGE_RESOLUTION|>--- conflicted
+++ resolved
@@ -117,18 +117,12 @@
          */
         init : function (w, h) {
             this._super(me.Renderable, "init", [0, 0, w, h]);
-<<<<<<< HEAD
-            this.logo1 = new me.Font("century gothic", 32, "white", "middle");
-            this.logo2 = new me.Font("century gothic", 32, "#55aa00", "middle");
-            this.logo2.bold();
-            this.logo1.textBaseline = this.logo2.textBaseline = "alphabetic";
-
-            this.anchorPoint.set(0.0, 0.0);
-=======
 
             // offscreen cache canvas
             this.fontCanvas = me.video.createCanvas(128, 32);
             this.drawFont(me.video.renderer.getContext2d(this.fontCanvas));
+
+            this.anchorPoint.set(0.0, 0.0);
         },
 
         drawFont : function (context) {
@@ -154,26 +148,13 @@
             // use the private _drawFont method to directly draw on the canvas context
             logo1._drawFont(context, "melon", 0, 0);
             logo2._drawFont(context, "JS", logo1_width, 0);
->>>>>>> 158966a5
         },
 
         /**
          * @ignore
          */
         draw : function (renderer) {
-<<<<<<< HEAD
-            // measure the logo size
-            var logo1_width = this.logo1.measureText(renderer, "melon").width;
-            var xpos = (this.width - logo1_width / 2 - this.logo2.measureText(renderer, "JS").width / 2);
-            var ypos = (this.height) + (this.logo2.measureText(renderer, "melon").height);
-
-            // draw the melonJS string
-            this.logo1.draw(renderer, "melon", xpos, ypos);
-            xpos += logo1_width;
-            this.logo2.draw(renderer, "JS", xpos, ypos);
-=======
             renderer.drawImage(this.fontCanvas, this.pos.x, this.pos.y);
->>>>>>> 158966a5
         }
 
     });
@@ -220,7 +201,7 @@
 
             );
             me.game.world.addChild(icon, 1);
-            me.game.world.addChild(new TextLogo(me.video.renderer.getWidth() / 2, me.video.renderer.getHeight() / 2), 1);
+            me.game.world.addChild(new TextLogo(me.video.renderer.getWidth(), me.video.renderer.getHeight()), 1);
         },
 
         /**
