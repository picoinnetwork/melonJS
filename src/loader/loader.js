/*
 * MelonJS Game Engine
 * Copyright (C) 2011 - 2013, Olivier BIOT
 * http://www.melonjs.org
 *
 */
(function () {
    /**
     * a small class to manage loading of stuff and manage resources
     * There is no constructor function for me.input.
     * @namespace me.loader
     * @memberOf me
     */
    me.loader = (function () {
        // hold public stuff in our singleton
        var api = {};

        // contains all the images loaded
        var imgList = {};
        // contains all the TMX loaded
        var tmxList = {};
        // contains all the binary files loaded
        var binList = {};
        // contains all the JSON files
        var jsonList = {};
        // flag to check loading status
        var resourceCount = 0;
        var loadCount = 0;
        var timerId = 0;

        /**
         * check the loading status
         * @ignore
         */
        function checkLoadStatus() {
            if (loadCount === resourceCount) {
                // wait 1/2s and execute callback (cheap workaround to ensure everything is loaded)
                if (api.onload) {
                    // make sure we clear the timer
                    clearTimeout(timerId);
                    // trigger the onload callback
                    setTimeout(function () {
                        api.onload();
                        me.event.publish(me.event.LOADER_COMPLETE);
                    }, 300);
                }
                else {
                    console.error("no load callback defined");
                }
            }
            else {
                timerId = setTimeout(checkLoadStatus, 100);
            }
        }

        /**
         * load Images
         * @example
         * preloadImages([
         *     { name : 'image1', src : 'images/image1.png'},
         *     { name : 'image2', src : 'images/image2.png'},
         *     { name : 'image3', src : 'images/image3.png'},
         *     { name : 'image4', src : 'images/image4.png'}
         * ]);
         * @ignore
         */
        function preloadImage(img, onload, onerror) {
            // create new Image object and add to list
            imgList[img.name] = new Image();
            imgList[img.name].onload = onload;
            imgList[img.name].onerror = onerror;
            imgList[img.name].src = img.src + api.nocache;
        }

        /**
         * preload TMX files
         * @ignore
         */
        function preloadTMX(tmxData, onload, onerror) {
            function addToTMXList(data, format) {
                // set the TMX content
                tmxList[tmxData.name] = {
                    data: data,
                    isTMX: (tmxData.type === "tmx"),
                    format : format
                };
            }

            // add the tmx to the levelDirector
            if (tmxData.type === "tmx") {
                me.levelDirector.addTMXLevel(tmxData.name);
            }

            //if the data is in the tmxData object, don't get it via a XMLHTTPRequest
            if (tmxData.data) {
                addToTMXList(tmxData.data, tmxData.format);
                onload();
                return;
            }

            var xmlhttp = new XMLHttpRequest();
            // check the data format ('tmx', 'json')
            var format = me.utils.getFileExtension(tmxData.src).toLowerCase();

            if (xmlhttp.overrideMimeType) {
                if (format === "json") {
                    xmlhttp.overrideMimeType("application/json");
                }
                else {
                    xmlhttp.overrideMimeType("text/xml");
                }
            }

            xmlhttp.open("GET", tmxData.src + api.nocache, true);


            // set the callbacks
            xmlhttp.ontimeout = onerror;
            xmlhttp.onreadystatechange = function () {
                if (xmlhttp.readyState === 4) {
                    // status = 0 when file protocol is used, or cross-domain origin,
                    // (With Chrome use "--allow-file-access-from-files --disable-web-security")
                    if ((xmlhttp.status === 200) || ((xmlhttp.status === 0) && xmlhttp.responseText)) {
                        var result = null;

                        // parse response
                        switch (format) {
                            case "xml":
                            case "tmx":
                                // ie9 does not fully implement the responseXML
                                if (me.device.ua.match(/msie/i) || !xmlhttp.responseXML) {
                                    // manually create the XML DOM
                                    result = (new DOMParser()).parseFromString(xmlhttp.responseText, "text/xml");
                                }
                                else {
                                    result = xmlhttp.responseXML;
                                }
                                // converts to a JS object
                                // (returns with map as a the root object, to match native json format)
                                result = me.TMXUtils.parse(result).map;
                                // force format to json
                                format = "json";
                                break;

                            case "json":
                                result = JSON.parse(xmlhttp.responseText);
                                break;

                            default:
                                throw "melonJS: TMX file format " + format + "not supported !";
                        }

                        //set the TMX content
                        addToTMXList(result, format);

                        // fire the callback
                        onload();
                    }
                    else {
                        onerror();
                    }
                }
            };
            // send the request
            xmlhttp.send(null);
        }

        /**
         * preload TMX files
         * @ignore
         */
        function preloadJSON(data, onload, onerror) {
            var xmlhttp = new XMLHttpRequest();

            if (xmlhttp.overrideMimeType) {
                xmlhttp.overrideMimeType("application/json");
            }

            xmlhttp.open("GET", data.src + api.nocache, true);

            // set the callbacks
            xmlhttp.ontimeout = onerror;
            xmlhttp.onreadystatechange = function () {
                if (xmlhttp.readyState === 4) {
                    // status = 0 when file protocol is used, or cross-domain origin,
                    // (With Chrome use "--allow-file-access-from-files --disable-web-security")
                    if ((xmlhttp.status === 200) || ((xmlhttp.status === 0) && xmlhttp.responseText)) {
                        // get the Texture Packer Atlas content
                        jsonList[data.name] = JSON.parse(xmlhttp.responseText);
                        // fire the callback
                        onload();
                    }
                    else {
                        onerror();
                    }
                }
            };
            // send the request
            xmlhttp.send(null);
        }

        /**
         * preload Binary files
         * @ignore
         */
        function preloadBinary(data, onload, onerror) {
            var httpReq = new XMLHttpRequest();

            // load our file
            httpReq.open("GET", data.src + api.nocache, true);
            httpReq.responseType = "arraybuffer";
            httpReq.onerror = onerror;
            httpReq.onload = function () {
                var arrayBuffer = httpReq.response;
                if (arrayBuffer) {
                    var byteArray = new Uint8Array(arrayBuffer);
                    var buffer = [];
                    for (var i = 0; i < byteArray.byteLength; i++) {
                        buffer[i] = String.fromCharCode(byteArray[i]);
                    }
                    binList[data.name] = buffer.join("");
                    // callback
                    onload();
                }
            };
            httpReq.send();
        }

        /**
         * to enable/disable caching
         * @ignore
         */
        api.nocache = "";

        /*
         * PUBLIC STUFF
         */

        /**
         * onload callback
         * @public
         * @callback
         * @name onload
         * @memberOf me.loader
         * @example
         *
         * // set a callback when everything is loaded
         * me.loader.onload = this.loaded.bind(this);
         */
        api.onload = undefined;

        /**
         * onProgress callback<br>
         * each time a resource is loaded, the loader will fire the specified function,
         * giving the actual progress [0 ... 1], as argument, and an object describing the resource loaded
         * @public
         * @callback
         * @name onProgress
         * @memberOf me.loader
         * @example
         *
         * // set a callback for progress notification
         * me.loader.onProgress = this.updateProgress.bind(this);
         */
        api.onProgress = undefined;

        /**
         *  just increment the number of already loaded resources
         * @ignore
         */
        api.onResourceLoaded = function (res) {
            // increment the loading counter
            loadCount++;

            // callback ?
            var progress = api.getLoadProgress();
            if (api.onProgress) {
                // pass the load progress in percent, as parameter
                api.onProgress(progress, res);
            }
            me.event.publish(me.event.LOADER_PROGRESS, [progress, res]);
        };

        /**
         * on error callback for image loading
         * @ignore
         */
        api.onLoadingError = function (res) {
            throw "melonJS: Failed loading resource " + res.src;
        };

        /**
         * enable the nocache mechanism
         * @ignore
         */
        api.setNocache = function (enable) {
            api.nocache = enable ? "?" + parseInt(Math.random() * 10000000, 10) : "";
        };


        /**
         * set all the specified game resources to be preloaded.<br>
         * each resource item must contain the following fields :<br>
         * - name    : internal name of the resource<br>
         * - type    : "binary", "image", "tmx", "tsx", "audio"<br>
         * each resource except type "tmx" must contain the following field :<br>
         * - src     : path and file name of the resource<br>
         * (!) for tmx :<br>
         * - src     : path and file name of the resource<br>
         * or<br>
         * - data    : the json or xml object representation of the tmx file<br>
         * - format  : "xml" or "json"<br>
         * (!) for audio :<br>
         * - src     : path (only) where resources are located<br>
         * <br>
         * @name preload
         * @memberOf me.loader
         * @public
         * @function
         * @param {Object[]} resources
         * @example
         * var g_resources = [
         *   // PNG tileset
         *   {name: "tileset-platformer", type: "image",  src: "data/map/tileset.png"},
         *   // PNG packed texture
         *   {name: "texture", type:"image", src: "data/gfx/texture.png"}
         *   // TSX file
         *   {name: "meta_tiles", type: "tsx", src: "data/map/meta_tiles.tsx"},
         *   // TMX level (XML & JSON)
         *   {name: "map1", type: "tmx", src: "data/map/map1.json"},
         *   {name: "map2", type: "tmx", src: "data/map/map2.tmx"},
         *   {name: "map3", type: "tmx", format: "json", data: {"height":15,"layers":[...],"tilewidth":32,"version":1,"width":20}},
         *   {name: "map4", type: "tmx", format: "xml", data: {xml representation of tmx}},
         *   // audio resources
         *   {name: "bgmusic", type: "audio",  src: "data/audio/"},
         *   {name: "cling",   type: "audio",  src: "data/audio/"},
         *   // binary file
         *   {name: "ymTrack", type: "binary", src: "data/audio/main.ym"},
         *   // JSON file (used for texturePacker)
         *   {name: "texture", type: "json", src: "data/gfx/texture.json"}
         * ];
         * ...
         *
         * // set all resources to be loaded
         * me.loader.preload(g_resources);
         */
        api.preload = function (res) {
            // parse the resources
            for (var i = 0; i < res.length; i++) {
                resourceCount += api.load(
                    res[i],
                    api.onResourceLoaded.bind(api, res[i]),
                    api.onLoadingError.bind(api, res[i])
                );
            }
            // check load status
            checkLoadStatus();
        };

        /**
         * Load a single resource (to be used if you need to load additional resource during the game)<br>
         * Given parameter must contain the following fields :<br>
         * - name    : internal name of the resource<br>
         * - type    : "audio", binary", "image", "json", "tmx", "tsx"<br>
         * each resource except type "tmx" must contain the following field :<br>
         * - src     : path and file name of the resource<br>
         * (!) for tmx :<br>
         * - src     : path and file name of the resource<br>
         * or<br>
         * - data    : the json or xml object representation of the tmx file<br>
         * - format  : "xml" or "json"<br>
         * (!) for audio :<br>
         * - src     : path (only) where resources are located<br>
         * @name load
         * @memberOf me.loader
         * @public
         * @function
         * @param {Object} resource
         * @param {Function} onload function to be called when the resource is loaded
         * @param {Function} onerror function to be called in case of error
         * @example
         * // load an image asset
         * me.loader.load({name: "avatar",  type:"image",  src: "data/avatar.png"}, this.onload.bind(this), this.onerror.bind(this));
         *
         * // start loading music
         * me.loader.load({
         *     name   : "bgmusic",
         *     type   : "audio",
         *     src    : "data/audio/"
         * }, function () {
         *     me.audio.play("bgmusic");
         * });
         */
        api.load = function (res, onload, onerror) {
            // fore lowercase for the resource name
            res.name = res.name.toLowerCase();
            // check ressource type
            switch (res.type) {
                case "binary":
                    // reuse the preloadImage fn
                    preloadBinary.call(this, res, onload, onerror);
                    return 1;

                case "image":
                    // reuse the preloadImage fn
                    preloadImage.call(this, res, onload, onerror);
                    return 1;

                case "json":
                    preloadJSON.call(this, res, onload, onerror);
                    return 1;

                case "tmx":
                case "tsx":
                    preloadTMX.call(this, res, onload, onerror);
                    return 1;

                case "audio":
                    me.audio.load(res, onload, onerror);
                    return 1;

                default:
                    throw "melonJS: me.loader.load : unknown or invalid resource type : " + res.type;
            }
            return 0;
        };

        /**
         * unload specified resource to free memory
         * @name unload
         * @memberOf me.loader
         * @public
         * @function
         * @param {Object} resource
         * @return {Boolean} true if unloaded
         * @example me.loader.unload({name: "avatar",  type:"image",  src: "data/avatar.png"});
         */
        api.unload = function (res) {
            res.name = res.name.toLowerCase();
            switch (res.type) {
                case "binary":
                    if (!(res.name in binList)) {
                        return false;
                    }

                    delete binList[res.name];
                    return true;

                case "image":
                    if (!(res.name in imgList)) {
                        return false;
                    }
                    if (typeof(imgList[res.name].dispose) === "function") {
                        // cocoonJS implements a dispose function to free
                        // corresponding allocated texture in memory
                        imgList[res.name].dispose();
                    }
                    delete imgList[res.name];
                    return true;

                case "json":
                    if (!(res.name in jsonList)) {
                        return false;
                    }

                    delete jsonList[res.name];
                    return true;

                case "tmx":
                case "tsx":
                    if (!(res.name in tmxList)) {
                        return false;
                    }

                    delete tmxList[res.name];
                    return true;

                case "audio":
                    return me.audio.unload(res.name);

                default:
                    throw "melonJS: me.loader.unload : unknown or invalid resource type : " + res.type;
            }
        };

        /**
         * unload all resources to free memory
         * @name unloadAll
         * @memberOf me.loader
         * @public
         * @function
         * @example me.loader.unloadAll();
         */
        api.unloadAll = function () {
            var name;

            // unload all binary resources
            for (name in binList) {
                if (binList.hasOwnProperty(name)) {
                    api.unload({
                        "name" : name,
                        "type" : "binary"
                    });
                }
            }

            // unload all image resources
            for (name in imgList) {
                if (imgList.hasOwnProperty(name)) {
                    api.unload({
                        "name" : name,
                        "type" : "image"
                    });
                }
            }

            // unload all tmx resources
            for (name in tmxList) {
                if (tmxList.hasOwnProperty(name)) {
                    api.unload({
                        "name" : name,
                        "type" : "tmx"
                    });
                }
            }

            // unload all in json resources
            for (name in jsonList) {
                if (jsonList.hasOwnProperty(name)) {
                    api.unload({
                        "name" : name,
                        "type" : "json"
                    });
                }
            }

            // unload all audio resources
            me.audio.unloadAll();
        };

        /**
         * return the specified TMX/TSX object
         * @name getTMX
         * @memberOf me.loader
         * @public
         * @function
         * @param {String} tmx name of the tmx/tsx element ("map1");
         * @return {TMx}
         */
        api.getTMX = function (elt) {
            // avoid case issue
            elt = '' + elt;
            elt = elt.toLowerCase();
            if (elt in tmxList) {
                return tmxList[elt].data;
            }
            else {
                //console.log ("warning %s resource not yet loaded!",name);
                return null;
            }
        };

        /**
         * return the specified Binary object
         * @name getBinary
         * @memberOf me.loader
         * @public
         * @function
         * @param {String} name of the binary object ("ymTrack");
         * @return {Object}
         */
        api.getBinary = function (elt) {
            // avoid case issue
            elt = '' + elt;
            elt = elt.toLowerCase();
            if (elt in binList) {
                return binList[elt];
            }
            else {
                //console.log ("warning %s resource not yet loaded!",name);
                return null;
            }

        };

        /**
         * return the specified Image Object
         * @name getImage
         * @memberOf me.loader
         * @public
         * @function
         * @param {String} Image name of the Image element ("tileset-platformer");
         * @return {Image}
         */
        api.getImage = function (elt) {
            // avoid case issue
            elt = '' + elt;
            elt = elt.toLowerCase();
            if (elt in imgList) {
                // return the corresponding Image object
                return imgList[elt];
            }
            else {
                //console.log ("warning %s resource not yet loaded!",name);
                return null;
            }

        };

        /**
         * return the specified JSON Object
         * @name getJSON
         * @memberOf me.loader
         * @public
         * @function
         * @param {String} Name for the json file to load
         * @return {Object}
         */
<<<<<<< HEAD
        api.getJSON = function (elt) {
=======
        obj.getJSON = function (elt) {
            elt = '' + elt;
>>>>>>> 65326b79
            elt = elt.toLowerCase();
            if (elt in jsonList) {
                return jsonList[elt];
            }
            else {
                return null;
            }
        };

        /**
         * Return the loading progress in percent
         * @name getLoadProgress
         * @memberOf me.loader
         * @public
         * @function
         * @deprecated use callback instead
         * @return {Number}
         */
        api.getLoadProgress = function () {
            return loadCount / resourceCount;
        };

        // return our object
        return api;
    })();
})();<|MERGE_RESOLUTION|>--- conflicted
+++ resolved
@@ -616,12 +616,8 @@
          * @param {String} Name for the json file to load
          * @return {Object}
          */
-<<<<<<< HEAD
         api.getJSON = function (elt) {
-=======
-        obj.getJSON = function (elt) {
             elt = '' + elt;
->>>>>>> 65326b79
             elt = elt.toLowerCase();
             if (elt in jsonList) {
                 return jsonList[elt];
