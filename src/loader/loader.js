import * as fileUtil from "./../utils/file.js";
import * as event from "./../system/event.js";
import * as audio from "./../audio/audio.js";
import state from "./../state/state.js";
import {
	imgList,
	tmxList,
	binList,
	jsonList,
	videoList,
	fontList,
} from "./cache.js";
import { preloadImage } from "./parsers/image.js";
import { preloadFontFace } from "./parsers/fontface.js";
import { preloadTMX } from "./parsers/tmx.js";
import { preloadJSON } from "./parsers/json.js";
import { preloadBinary } from "./parsers/binary.js";
import { preloadJavascript } from "./parsers/script.js";
import { preloadVideo } from "./parsers/video.js";
import { warning } from "../lang/console.js";

/**
 * a small class to manage loading of stuff and manage resources
 * @namespace loader
 */

//  to enable/disable caching
export let nocache = "";

/**
 * @type {Object.<string, string>}
 */
export let baseURL = {};

/**
 * crossOrigin attribute to configure the CORS requests for Image and Video data element.
 * By default (that is, when the attribute is not specified), CORS is not used at all.
 * The "anonymous" keyword means that there will be no exchange of user credentials via cookies,
 * client-side SSL certificates or HTTP authentication as described in the Terminology section of the CORS specification.<br>
 * @type {string}
 * @name crossOrigin
 * @default undefined
 * @see loader.setOptions
 * @memberof loader
 * @see https://developer.mozilla.org/en-US/docs/Web/HTML/CORS_settings_attributes
 * @example
 *  // allow for cross-origin texture loading
 * me.loader.crossOrigin = "anonymous";
 *
 * // set all ressources to be loaded
 * me.loader.preload(game.resources, () => this.loaded());
 */
export let crossOrigin;

/**
 * indicates whether or not cross-site Access-Control requests should be made using credentials such as cookies,
 * authorization headers or TLS client certificates. Setting withCredentials has no effect on same-site requests.
 * @public
 * @type {boolean}
 * @name withCredentials
 * @see loader.setOptions
 * @default false
 * @memberof loader
 * @see https://developer.mozilla.org/en-US/docs/Web/API/XMLHttpRequest/withCredentials
 * @example
 *  // enable withCredentials
 * me.loader.withCredentials = true;
 *
 * // set all ressources to be loaded
 * me.loader.preload(game.resources, () => this.loaded());
 */
export let withCredentials = false;

/**
 * enable the nocache mechanism
 * @ignore
 */
export function setNocache(enable = false) {
	nocache = enable ? "?" + ~~(Math.random() * 10000000) : "";
}

/**
 * Sets the options for the loader.
 * @memberof loader
 * @param {Object} options - The options to set.
 * @param {string} [options.crossOrigin] - The crossOrigin attribute to configure the CORS requests for Image and Video data element.
 * @param {boolean} [options.nocache] - Enable or disable the nocache mechanism.
 * @param {boolean} [options.withCredentials] - Indicates whether or not cross-site Access-Control requests should be made using credentials.
 * @example
 * // Set the crossOrigin attribute to "anonymous"
 * me.loader.setOptions({ crossOrigin: "anonymous" });
 *
 * // Enable the nocache mechanism
 * me.loader.setOptions({ nocache: true });
 *
 * // Enable withCredentials
 * me.loader.setOptions({ withCredentials: true });
 */
export function setOptions(options) {
	if (options.crossOrigin !== undefined) {
		crossOrigin = options.crossOrigin;
	}
	if (options.nocache !== undefined) {
		setNocache(options.nocache);
	}
	if (options.withCredentials !== undefined) {
		withCredentials = options.withCredentials;
	}
}

/**
 * change the default baseURL for the given asset type.<br>
 * (this will prepend the asset URL and must finish with a '/')
 * @name setBaseURL
 * @memberof loader
 * @public
 * @param {string} type  - "*", "audio", "video", "binary", "image", "json", "js", "tmx", "tsx"
 * @param {string} [url="./"] - default base URL
 * @example
 * // change the base URL relative address for audio assets
 * me.loader.setBaseURL("audio", "data/audio/");
 * // change the base URL absolute address for all object types
 * me.loader.setBaseURL("*", "http://myurl.com/")
 */
<<<<<<< HEAD
export function setBaseURL(type, url) {
	if (type !== "*") {
		baseURL[type] = url;
	} else {
		// "wildcards"
		baseURL["audio"] = url;
		baseURL["video"] = url;
		baseURL["binary"] = url;
		baseURL["image"] = url;
		baseURL["json"] = url;
		baseURL["js"] = url;
		baseURL["tmx"] = url;
		baseURL["tsx"] = url;
		// XXX ?
		//baseURL["fontface"] = url;
	}
=======
export function setBaseURL(type, url = "./") {
    if (type !== "*") {
        baseURL[type] = url;
    } else {
        // "wildcards"
        baseURL["audio"] = url;
        baseURL["video"] = url;
        baseURL["binary"] = url;
        baseURL["image"] = url;
        baseURL["json"] = url;
        baseURL["js"] = url;
        baseURL["tmx"] = url;
        baseURL["tsx"] = url;
        // XXX ?
        //baseURL["fontface"] = url;
    }
>>>>>>> db40028e
}

/**
 * onload callback
 * @default undefined
 * @memberof loader
 * @type {function}
 * @example
 * // set a callback when everything is loaded
 * me.loader.onload = this.loaded.bind(this);
 */
export let onload;

/**
 * onProgress callback<br>
 * each time a resource is loaded, the loader will fire the specified function,
 * giving the actual progress [0 ... 1], as argument, and an object describing the resource loaded
 * @default undefined
 * @memberof loader
 * @type {function}
 * @example
 * // set a callback for progress notification
 * me.loader.onProgress = this.updateProgress.bind(this);
 */
export let onProgress;

/**
 * onError callback<br>
 * each time a resource loading is failed, the loader will fire the specified function giving the actual asset as argument.
 * @default undefined
 * @memberof loader
 * @type {function}
 * @example
 * // set a callback for error notification
 * me.loader.onError = this.loaderError.bind(this);
 */
export let onError;

/**
 * list of parser function for supported format type
 */
let parsers = new Map();

/**
 * keep track if parsers were registered
 */
let parserInitialized = false;

// flag to check loading status
let resourceCount = 0;
let loadCount = 0;
let timerId = 0;

/**
 * Assets uploaded with an error
 */
const failureLoadedAssets = {};

/**
 * init all supported parsers
 * @ignore
 */
function initParsers() {
	setParser("binary", preloadBinary);
	setParser("image", preloadImage);
	setParser("json", preloadJSON);
	setParser("js", preloadJavascript);
	setParser("tmx", preloadTMX);
	setParser("tsx", preloadTMX);
	setParser("audio", audio.load);
	setParser("fontface", preloadFontFace);
	setParser("video", preloadVideo);
	parserInitialized = true;
}

/**
 * check the loading status
 * @ignore
 */
function checkLoadStatus(onloadcb) {
	if (loadCount === resourceCount) {
		// wait 1/2s and execute callback (cheap workaround to ensure everything is loaded)
		if (typeof onloadcb === "function" || onload) {
			// make sure we clear the timer
			clearTimeout(timerId);
			// trigger the onload callback
			// we call either the supplied callback (which takes precedence) or the global one
			let callback = onloadcb || onload;
			setTimeout(() => {
				callback();
				event.emit(event.LOADER_COMPLETE);
			}, 300);
		} else {
			throw new Error("no load callback defined");
		}
	} else {
		timerId = setTimeout(() => {
			checkLoadStatus(onloadcb);
		}, 100);
	}
}

/**
 * just increment the number of already loaded resources
 * @ignore
 */
function onResourceLoaded(res) {
	delete failureLoadedAssets[res.src];
	// increment the loading counter
	loadCount++;

	// currrent progress
	let progress = loadCount / resourceCount;

	// call callback if defined
	if (typeof onProgress === "function") {
		// pass the load progress in percent, as parameter
		onProgress(progress, res);
	}
	event.emit(event.LOADER_PROGRESS, progress, res);
}

/**
 * on error callback for image loading
 * @param {Asset} asset - asset that loaded with failure
 * @ignore
 */
function onLoadingError(res) {
	failureLoadedAssets[res.src] = res;
	if (this.onError) {
		this.onError(res);
	}
	event.emit(event.LOADER_ERROR, res);
	throw new Error("Failed loading resource " + res.src);
}

/**
 * an asset definition to be used with the loader
 * @typedef {object} Asset
 * @memberof loader
 * @property {string} name - name of the asset
 * @property {string} type  - the type of the asset ("audio"|"binary"|"image"|"json"|"js"|"tmx"|"tmj"|"tsx"|"tsj"|"fontface"|"video")
 * @property {string} [src]  - path and/or file name of the resource (for audio assets only the path is required)
 * @property {string} [data]  - TMX data if not provided through a src url
 * @property {boolean} [stream=false] - Set to true to not to wait for large audio or video file to be downloaded before playing.
 * @property {boolean} [autoplay=false] - Set to true to automatically start playing audio or video when loaded or added to a scene (using autoplay might require user iteraction to enable it)
 * @property {boolean} [loop=false] - Set to true to automatically loop the audio or video when playing
 * @see loader.preload
 * @see loader.load
 * @example
 *   // PNG tileset
 *   {name: "tileset-platformer", type: "image",  src: "data/map/tileset.png"}
 *   // PNG packed texture
 *   {name: "texture", type:"image", src: "data/gfx/texture.png"}
 *   // PNG base64 encoded image
 *   {name: "texture", type:"image", src: "data:image/png;base64,iVBORw0KAAAQAAAAEACA..."}
 *   // TSX file
 *   {name: "meta_tiles", type: "tsx", src: "data/map/meta_tiles.tsx"}
 *   // TMX level (XML & JSON)
 *   {name: "map1", type: "tmx", src: "data/map/map1.json"}
 *   {name: "map2", type: "tmx", src: "data/map/map2.tmx"}
 *   {name: "map3", type: "tmx", format: "json", data: {"height":15,"layers":[...],"tilewidth":32,"version":1,"width":20}}
 *   {name: "map4", type: "tmx", format: "xml", data: {xml representation of tmx}}
 *   // audio resources
 *   {name: "bgmusic", type: "audio",  src: "data/audio/"}
 *   {name: "cling",   type: "audio",  src: "data/audio/"}
 *   // base64 encoded audio resources
 *   {name: "band",   type: "audio",  src: "data:audio/wav;base64,..."}
 *   // binary file
 *   {name: "ymTrack", type: "binary", src: "data/audio/main.ym"}
 *   // JSON file (used for texturePacker)
 *   {name: "texture", type: "json", src: "data/gfx/texture.json"}
 *   // JavaScript file
 *   {name: "plugin", type: "js", src: "data/js/plugin.js"}
 *   // Font Face
 *   { name: "'kenpixel'", type: "fontface",  src: "url('data/font/kenvector_future.woff2')" }
 *   // video resources
 *   {name: "intro", type: "video",  src: "data/video/"}
 */

/**
 * specify a parser/preload function for the given asset type
 * @memberof loader
 * @param {string} type - asset type
 * @param {function} parserFn - parser function
 * @see Asset.type
 * @example
 * // specify a custom function for "abc" format
 * function customAbcParser(data, onload, onerror) {
 *    // preload and do something with the data
 *    let parsedData = doSomething(data);
 *    // when done, call the onload callback with the parsed data
 *    onload(parsedData);
 *    // in case of error, call the onerror callback
 *    onerror();
 *    // return the amount of asset parsed
 *    return 1
 * }
 * // set the parser for the custom format
 * loader.setParser("abc", customAbcParser);
 */
export function setParser(type, parserFn) {
	if (typeof parserFn !== "function") {
		throw new Error("invalid parser function for " + type);
	}

	if (typeof parsers.get(type) !== "undefined") {
		warning("overriding parser for " + type + " format");
	}

	parsers.set(type, parserFn);
}

/**
 * set all the specified game assets to be preloaded.
 * @memberof loader
 * @param {Asset[]} assets - list of assets to load
 * @param {Function} [onloadcb=loader.onload] - function to be called when all resources are loaded
 * @param {boolean} [switchToLoadState=true] - automatically switch to the loading screen
 * @example
 * game.assets = [
 *   // PNG tileset
 *   {name: "tileset-platformer", type: "image",  src: "data/map/tileset.png"},
 *   // PNG packed texture
 *   {name: "texture", type:"image", src: "data/gfx/texture.png"}
 *   // PNG base64 encoded image
 *   {name: "texture", type:"image", src: "data:image/png;base64,iVBORw0KAAAQAAAAEACA..."}
 *   // TSX file
 *   {name: "meta_tiles", type: "tsx", src: "data/map/meta_tiles.tsx"},
 *   // TMX level (XML & JSON)
 *   {name: "map1", type: "tmx", src: "data/map/map1.json"},
 *   {name: "map2", type: "tmx", src: "data/map/map2.tmx"},
 *   {name: "map3", type: "tmx", format: "json", data: {"height":15,"layers":[...],"tilewidth":32,"version":1,"width":20}},
 *   {name: "map4", type: "tmx", format: "xml", data: {xml representation of tmx}},
 *   // audio resources
 *   {name: "bgmusic", type: "audio",  src: "data/audio/"},
 *   {name: "cling",   type: "audio",  src: "data/audio/"},
 *   // base64 encoded audio resources
 *   {name: "band",   type: "audio",  src: "data:audio/wav;base64,..."},
 *   // binary file
 *   {name: "ymTrack", type: "binary", src: "data/audio/main.ym"},
 *   // JSON file (used for texturePacker)
 *   {name: "texture", type: "json", src: "data/gfx/texture.json"},
 *   // JavaScript file
 *   {name: "plugin", type: "js", src: "data/js/plugin.js"},
 *   // Font Face
 *   {name: "'kenpixel'", type: "fontface",  src: "url('data/font/kenvector_future.woff2')"},
 *   // video resources
 *   {name: "intro", type: "video",  src: "data/video/"},
 *   // base64 encoded video asset
 *   me.loader.load({name: "avatar", type:"video", src: "data:video/mp4;base64,AAAAIGZ0eXBpc29tAAACAGlzb21pc28yYXZjMW1wNDEAAAAIZnJlZ..."};
 * ];
 * ...
 * // set all resources to be loaded
 * me.loader.preload(game.assets, () => this.loaded());
 */
export function preload(assets, onloadcb, switchToLoadState = true) {
	// parse the resources
	for (let i = 0; i < assets.length; i++) {
		resourceCount += load(
			assets[i],
			onResourceLoaded.bind(this, assets[i]),
			onLoadingError.bind(this, assets[i]),
		);
	}
	// set the onload callback if defined
	if (typeof onloadcb !== "undefined") {
		onload = onloadcb;
	}

	if (switchToLoadState === true) {
		// swith to the loading screen
		state.change(state.LOADING);
	}

	// check load status
	checkLoadStatus(onload);
}

/**
 * retry loading assets after a loading failure
 * @memberof loader
 * @param {string} src - src of asset to reload
 * @example
 *  event.on(
 *      event.LOADER_ERROR,
 *      (res) => {
 *          // custom function
 *          showErrorNotification({
 *              text: `Error during loading content: ${res.name}`,
 *              done: loader.reload(res.src);
 *          })
 *      }
 *  );
 **/
export function reload(src) {
	const assetToReload = failureLoadedAssets[src];
	this.unload(assetToReload);
	resourceCount -= 1;
	resourceCount += this.load(
		assetToReload,
		this.onResourceLoaded.bind(this, assetToReload),
		this.onLoadingError.bind(this, assetToReload),
	);
	// check load status
	checkLoadStatus(this.onload);
}

/**
 * Load a single asset (to be used if you need to load additional asset(s) during the game)
 * @memberof loader
 * @param {Asset} asset
 * @param {Function} [onload] - function to be called when the asset is loaded
 * @param {Function} [onerror] - function to be called in case of error
 * @returns {number} the amount of corresponding resource to be preloaded
 * @example
 * // load an image asset
 * me.loader.load({name: "avatar",  type:"image",  src: "data/avatar.png"}, () => this.onload(), () => this.onerror());
 * // load a base64 image asset
 *  me.loader.load({name: "avatar", type:"image", src: "data:image/png;base64,iVBORw0KAAAQAAAAEACA..."};
 *  // load a base64 video asset
 *  me.loader.load({
 *     name: "avatar",
 *     type:"video",
 *     src: "data:video/mp4;base64,AAAAIGZ0eXBpc29tAAACAGlzb21pc28yYXZjMW1wNDEAAAAIZnJlZ.."
 *  };
 * // start loading music
 * me.loader.load({
 *     name   : "bgmusic",
 *     type   : "audio",
 *     src    : "data/audio/"
 * }, function () {
 *     me.audio.play("bgmusic");
 * });
 */
export function load(asset, onload, onerror) {
	// make sure all parsers have been initialized
	if (parserInitialized === false) {
		initParsers();
	}

	// transform the url if necessary
	if (typeof baseURL[asset.type] !== "undefined") {
		asset.src = baseURL[asset.type] + asset.src;
	}

	let parser = parsers.get(asset.type);

	if (typeof parser === "undefined") {
		throw new Error("load : unknown or invalid resource type : " + asset.type);
	}

	// parser returns the amount of asset to be loaded (usually 1 unless an asset is splitted into several ones)
	return parser.call(this, asset, onload, onerror, {
		nocache: nocache,
		crossOrigin: crossOrigin,
		withCredentials: withCredentials,
	});
}

/**
 * unload the specified asset to free memory
 * @memberof loader
 * @param {Asset} asset
 * @returns {boolean} true if unloaded
 * @example me.loader.unload({name: "avatar",  type:"image"});
 */
export function unload(asset) {
	switch (asset.type) {
		case "binary":
			if (!(asset.name in binList)) {
				return false;
			}

			delete binList[asset.name];
			return true;

		case "image":
			if (!(asset.name in imgList)) {
				return false;
			}
			delete imgList[asset.name];
			return true;

		case "json":
			if (!(asset.name in jsonList)) {
				return false;
			}

			delete jsonList[asset.name];
			return true;

		case "js":
			// ??
			return true;

		case "fontface":
			if (
				typeof typeof globalThis.document !== "undefined" &&
				typeof globalThis.document.fonts !== "undefined"
			) {
				globalThis.document.fonts.delete(fontList[asset.name]);
				delete fontList[asset.name];
				return true;
			}
			return false;

		case "tmx":
		case "tsx":
			if (!(asset.name in tmxList)) {
				return false;
			}

			delete tmxList[asset.name];
			return true;

		case "audio":
			return audio.unload(asset.name);

		case "video":
			if (!(asset.name in videoList)) {
				return false;
			}

			delete videoList[asset.name];
			return true;

		default:
			throw new Error(
				"unload : unknown or invalid resource type : " + asset.type,
			);
	}
}

/**
 * unload all resources to free memory
 * @memberof loader
 * @example me.loader.unloadAll();
 */
export function unloadAll() {
	let name;

	// unload all binary resources
	for (name in binList) {
		if (binList.hasOwnProperty(name)) {
			unload({
				name: name,
				type: "binary",
			});
		}
	}

	// unload all image resources
	for (name in imgList) {
		if (imgList.hasOwnProperty(name)) {
			unload({
				name: name,
				type: "image",
			});
		}
	}

	// unload all tmx resources
	for (name in tmxList) {
		if (tmxList.hasOwnProperty(name)) {
			unload({
				name: name,
				type: "tmx",
			});
		}
	}

	// unload all json resources
	for (name in jsonList) {
		if (jsonList.hasOwnProperty(name)) {
			unload({
				name: name,
				type: "json",
			});
		}
	}

	// unload all video resources
	for (name in videoList) {
		if (videoList.hasOwnProperty(name)) {
			unload({
				name: name,
				type: "json",
			});
		}
	}

	// unload all video resources
	for (name in fontList) {
		if (fontList.hasOwnProperty(name)) {
			unload({
				name: name,
				type: "font",
			});
		}
	}

	// unload all audio resources
	audio.unloadAll();
}

/**
 * return the specified TMX/TSX object
 * @memberof loader
 * @param {string} elt - name of the tmx/tsx element ("map1");
 * @returns {object} requested element or null if not found
 */
export function getTMX(elt) {
	// force as string
	elt = "" + elt;
	if (elt in tmxList) {
		return tmxList[elt];
	}
	return null;
}

/**
 * return the specified Binary object
 * @memberof loader
 * @param {string} elt - name of the binary object ("ymTrack");
 * @returns {object} requested element or null if not found
 */
export function getBinary(elt) {
	// force as string
	elt = "" + elt;
	if (elt in binList) {
		return binList[elt];
	}
	return null;
}

/**
 * return the specified Image Object
 * @memberof loader
 * @param {string} image - name of the Image element ("tileset-platformer");
 * @returns {HTMLImageElement} requested element or null if not found
 */
export function getImage(image) {
	// force as string and extract the base name
	image = fileUtil.getBasename("" + image);
	if (image in imgList) {
		// return the corresponding Image object
		return imgList[image];
	}
	return null;
}

/**
 * return the specified JSON Object
 * @memberof loader
 * @param {string} elt - name of the json file
 * @returns {JSON}
 */
export function getJSON(elt) {
	// force as string
	elt = "" + elt;
	if (elt in jsonList) {
		return jsonList[elt];
	}
	return null;
}

/**
 * return the specified Video Object
 * @memberof loader
 * @param {string} elt - name of the video file
 * @returns {HTMLVideoElement}
 */
export function getVideo(elt) {
	// force as string
	elt = "" + elt;
	if (elt in videoList) {
		return videoList[elt];
	}
	return null;
}

/**
 * return the specified FontFace Object
 * @memberof loader
 * @param {string} elt - name of the font file
 * @returns {FontFace}
 */
export function getFont(elt) {
	// force as string
	elt = "" + elt;
	if (elt in fontList) {
		return fontList[elt];
	}
	return null;
}<|MERGE_RESOLUTION|>--- conflicted
+++ resolved
@@ -122,8 +122,7 @@
  * // change the base URL absolute address for all object types
  * me.loader.setBaseURL("*", "http://myurl.com/")
  */
-<<<<<<< HEAD
-export function setBaseURL(type, url) {
+export function setBaseURL(type, url = "./") {
 	if (type !== "*") {
 		baseURL[type] = url;
 	} else {
@@ -139,24 +138,6 @@
 		// XXX ?
 		//baseURL["fontface"] = url;
 	}
-=======
-export function setBaseURL(type, url = "./") {
-    if (type !== "*") {
-        baseURL[type] = url;
-    } else {
-        // "wildcards"
-        baseURL["audio"] = url;
-        baseURL["video"] = url;
-        baseURL["binary"] = url;
-        baseURL["image"] = url;
-        baseURL["json"] = url;
-        baseURL["js"] = url;
-        baseURL["tmx"] = url;
-        baseURL["tsx"] = url;
-        // XXX ?
-        //baseURL["fontface"] = url;
-    }
->>>>>>> db40028e
 }
 
 /**
