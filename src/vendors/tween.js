--- conflicted
+++ resolved
@@ -54,11 +54,8 @@
         var _onStartCallbackFired = null;
         var _onUpdateCallback = null;
         var _onCompleteCallback = null;
-<<<<<<< HEAD
-        var _tweenTimeTracker = me.timer.lastUpdate;
-=======
         var _tweenTimeTracker = null;
->>>>>>> ba7d143c
+
 
         this._resumeCallback = function (elapsed) {
             if (_startTime) {
