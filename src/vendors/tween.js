--- conflicted
+++ resolved
@@ -152,11 +152,7 @@
 		this.stop = function () {
 			// ensure the tween has not been removed previously
 			if (me.game.world.hasChild(this)) {
-<<<<<<< HEAD
-				me.game.world.removeChild(this);
-=======
 				me.game.world.removeChildNow(this);
->>>>>>> 17f65338
 			}
 			return this;
 		};
