--- conflicted
+++ resolved
@@ -193,14 +193,9 @@
          * @param {Number} x
          * @param {Number} y
          */
-<<<<<<< HEAD
-        draw : function (renderer, text, x, y) {
-            // TODO: Likely draw the text to an off canvas and cache an image
-            // over depending on the canvas API each draw call.
-=======
+
         draw : function (context, text, x, y) {
             // update initial position
->>>>>>> 21c92e11
             this.pos.set(x, y);
             renderer.drawFont(this, text, x, y);
         },
