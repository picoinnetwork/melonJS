--- conflicted
+++ resolved
@@ -4,19 +4,10 @@
  * http://www.melonjs.org
  *
  * Tile QT 0.7.x format
-<<<<<<< HEAD
- * http://www.mapeditor.org/    
- *
- */
-
-(function(window) {
-
-=======
  * http://www.mapeditor.org/
  *
  */
 (function () {
->>>>>>> 3ee51d88
     /**
      * a TMX Map Reader
      * Tiled QT 0.7.x format
@@ -26,36 +17,15 @@
      * @ignore
      */
     me.TMXMapReader = Object.extend({
-<<<<<<< HEAD
         init: function() {
 
         },
-=======
-        JSONReader : null,
-
->>>>>>> 3ee51d88
+
         readMap: function (map) {
             // if already loaded, do nothing
             if (map.initialized) {
                 return;
             }
-<<<<<<< HEAD
-            if (typeof this.JSONReader === 'undefined') {
-                this.JSONReader = new JSONMapReader(); 
-            }
-            this.JSONReader.readJSONMap(map, me.loader.getTMX(map.levelId));
-            
-            
-            // center the map if smaller than the current viewport
-            if ((map.width < me.game.viewport.width) || 
-                (map.height < me.game.viewport.height)) {
-                    var shiftX =  ~~( (me.game.viewport.width - map.width) / 2);
-                    var shiftY =  ~~( (me.game.viewport.height - map.height) / 2);
-                    // update the map default screen position
-                    map.pos.add({x:shiftX > 0 ? shiftX : 0 , y:shiftY > 0 ? shiftY : 0} );
-            }
-            
-=======
             if  (this.JSONReader === null) {
                 this.JSONReader = new JSONMapReader();
             }
@@ -74,18 +44,12 @@
                 });
             }
 
->>>>>>> 3ee51d88
             // flag as loaded
             map.initialized = true;
 
         },
-<<<<<<< HEAD
-        
-        /** 
-=======
 
         /**
->>>>>>> 3ee51d88
          * set a compatible renderer object
          * for the specified map
          * TODO : put this somewhere else
@@ -94,11 +58,6 @@
         getNewDefaultRenderer: function (obj) {
             switch (obj.orientation) {
                 case "orthogonal":
-<<<<<<< HEAD
-                    return new me.TMXOrthogonalRenderer(obj.cols, obj.rows, obj.tilewidth, obj.tileheight);
-                case "isometric":
-                    return new me.TMXIsometricRenderer(obj.cols, obj.rows , obj.tilewidth, obj.tileheight);
-=======
                     return new me.TMXOrthogonalRenderer(
                         obj.cols,
                         obj.rows,
@@ -113,44 +72,26 @@
                         obj.tilewidth,
                         obj.tileheight
                     );
->>>>>>> 3ee51d88
 
                 // if none found, throw an exception
                 default:
                     throw "melonJS: " + obj.orientation + " type TMX Tile Map not supported!";
             }
         },
-<<<<<<< HEAD
-        
-        
-=======
-
->>>>>>> 3ee51d88
+
         /**
          * Set tiled layer Data
          * @ignore
          */
-<<<<<<< HEAD
-        setLayerData : function(layer, rawdata, encoding, compression) {
-            // initialize the layer data array
-            layer.initArray(layer.cols, layer.rows);
-            
-=======
         setLayerData : function (layer, rawdata, encoding, compression) {
             // initialize the layer data array
             layer.initArray(layer.cols, layer.rows);
-
->>>>>>> 3ee51d88
             // data
             var data = Array.isArray(rawdata) === true ? rawdata : rawdata.value;
 
             // decode data based on encoding type
             switch (encoding) {
-<<<<<<< HEAD
-                case 'json':
-=======
                 case "json":
->>>>>>> 3ee51d88
                     // do nothing as data can be directly reused
                     data = rawdata;
                     break;
@@ -176,17 +117,6 @@
                 default:
                     throw "melonJS: TMX Tile Map " + encoding + " encoding not supported!";
             }
-<<<<<<< HEAD
-                    
-
-            var idx = 0;
-            // set everything
-            for ( var y = 0 ; y <layer.rows; y++) {
-                for ( var x = 0; x <layer.cols; x++) {
-                    // get the value of the gid
-                    var gid = (encoding == null) ? this.TMXParser.getIntAttribute(data[idx++], me.TMX_TAG_GID) : data[idx++];
-                    // fill the array                                        
-=======
 
             var idx = 0;
             // set everything
@@ -195,7 +125,6 @@
                     // get the value of the gid
                     var gid = (encoding == null) ? this.TMXParser.getIntAttribute(data[idx++], me.TMX_TAG_GID) : data[idx++];
                     // fill the array
->>>>>>> 3ee51d88
                     if (gid !== 0) {
                         // add a new tile to the layer
                         var tile = layer.setTile(x, y, gid);
@@ -207,14 +136,8 @@
                 }
             }
         }
-<<<<<<< HEAD
-
     });
-    
-=======
-    });
-
->>>>>>> 3ee51d88
+
     /**
      * a JSON Map Reader
      * Tiled QT 0.7.x format
@@ -224,31 +147,20 @@
      * @ignore
      */
     var JSONMapReader = me.TMXMapReader.extend({
-<<<<<<< HEAD
-        
-=======
->>>>>>> 3ee51d88
+        init: function() {
+
+        },
         readJSONMap: function (map, data) {
             if (!data) {
                 throw "melonJS:" + map.levelId + " TMX map not found";
             }
-<<<<<<< HEAD
-            
+
             // to automatically increment z index
             var zOrder = 0;
-            
+
             // keep a reference to our scope
             var self = this;
-            
-=======
-
-            // to automatically increment z index
-            var zOrder = 0;
-
-            // keep a reference to our scope
-            var self = this;
-
->>>>>>> 3ee51d88
+
             // map information
             map.version = data[me.TMX_TAG_VERSION];
             map.orientation = data[me.TMX_TAG_ORIENTATION];
@@ -260,18 +172,6 @@
             map.height = map.rows * map.tileheight;
             map.backgroundcolor = data[me.TMX_BACKGROUND_COLOR];
             map.z = zOrder++;
-<<<<<<< HEAD
-           
-            // set the map properties (if any)
-            me.TMXUtils.applyTMXProperties(map, data);
-            
-            // check if a user-defined background color is defined  
-            if (map.backgroundcolor) {
-                map.mapLayers.push(
-                    new me.ColorLayer(
-                        "background_color", 
-                        map.backgroundcolor, 
-=======
 
             // set the map properties (if any)
             me.TMXUtils.applyTMXProperties(map, data);
@@ -282,7 +182,6 @@
                     new me.ColorLayer(
                         "background_color",
                         map.backgroundcolor,
->>>>>>> 3ee51d88
                         zOrder++
                     )
                 );
@@ -291,14 +190,6 @@
             // check if a background image is defined
             if (map.background_image) {
                 // add a new image layer
-<<<<<<< HEAD
-                map.mapLayers.push(new me.ImageLayer("background_image", 
-                                                      map.width, map.height, 
-                                                      map.background_image, 
-                                                      zOrder++));
-            }
-            
-=======
                 map.mapLayers.push(new me.ImageLayer(
                     "background_image",
                     map.width, map.height,
@@ -307,7 +198,6 @@
                 ));
             }
 
->>>>>>> 3ee51d88
             // initialize a default renderer
             if ((me.game.renderer === null) || !me.game.renderer.canRender(map)) {
                 me.game.renderer = this.getNewDefaultRenderer(map);
@@ -318,30 +208,18 @@
                 // make sure we have a TilesetGroup Object
                 map.tilesets = new me.TMXTilesetGroup();
             }
-<<<<<<< HEAD
-            
-            // parse all tileset objects
-            var tilesets = data["tilesets"] || data["tileset"];
-            if (Array.isArray(tilesets) === true) {
-                tilesets.forEach(function(tileset) {
-=======
 
             // parse all tileset objects
             var tilesets = data.tilesets || data.tileset;
             if (Array.isArray(tilesets) === true) {
                 tilesets.forEach(function (tileset) {
->>>>>>> 3ee51d88
                     // add the new tileset
                     map.tilesets.add(self.readTileset(tileset));
                 });
             } else {
                 map.tilesets.add(self.readTileset(tilesets));
             }
-<<<<<<< HEAD
-            
-=======
-
->>>>>>> 3ee51d88
+
             // parse layer information
 
             // native JSON format
@@ -410,16 +288,8 @@
                     }
                 }
             }
-<<<<<<< HEAD
-            
-
-            // FINISH !
-        },
-        
-=======
-        },
-
->>>>>>> 3ee51d88
+        },
+
         readLayer: function (map, data, z) {
             var layer = new me.TMXLayer(map.tilewidth, map.tileheight, map.orientation, map.tilesets, z);
             // init the layer properly
@@ -427,48 +297,22 @@
             // set a renderer
             if (!me.game.renderer.canRender(layer)) {
                 layer.setRenderer(me.mapReader.getNewDefaultRenderer(layer));
-<<<<<<< HEAD
-            } else {
-=======
             }
             else {
->>>>>>> 3ee51d88
                 // use the default one
                 layer.setRenderer(me.game.renderer);
             }
             var encoding = Array.isArray(data[me.TMX_TAG_DATA]) ? data[me.TMX_TAG_ENCODING] : data[me.TMX_TAG_DATA][me.TMX_TAG_ENCODING];
             // parse the layer data
-<<<<<<< HEAD
-            this.setLayerData(layer, data[me.TMX_TAG_DATA], encoding || 'json', null);
-            return layer;
-        },
-        
-        readImageLayer: function(map, data, z) {
-=======
             this.setLayerData(layer, data[me.TMX_TAG_DATA], encoding || "json", null);
             return layer;
         },
 
         readImageLayer: function (map, data, z) {
->>>>>>> 3ee51d88
             // extract layer information
             var iln = data[me.TMX_TAG_NAME];
             var ilw = parseInt(data[me.TMX_TAG_WIDTH], 10);
             var ilh = parseInt(data[me.TMX_TAG_HEIGHT], 10);
-<<<<<<< HEAD
-            var ilsrc = typeof (data[me.TMX_TAG_IMAGE]) !== 'string' ? data[me.TMX_TAG_IMAGE].source : data[me.TMX_TAG_IMAGE];
-            
-            // create the layer
-            var imageLayer = new me.ImageLayer(iln, ilw * map.tilewidth, ilh * map.tileheight, ilsrc, z);
-            
-            // set some additional flags
-            var visible = typeof(data[me.TMX_TAG_VISIBLE]) !== 'undefined' ? data[me.TMX_TAG_VISIBLE] : true;
-            imageLayer.setOpacity((visible===true)?parseFloat(data[me.TMX_TAG_OPACITY] || 1.0).clamp(0.0, 1.0):0);
-            
-            // check if we have any additional properties 
-            me.TMXUtils.applyTMXProperties(imageLayer, data);
-            
-=======
             var ilsrc = typeof (data[me.TMX_TAG_IMAGE]) !== "string" ? data[me.TMX_TAG_IMAGE].source : data[me.TMX_TAG_IMAGE];
 
             // create the layer
@@ -481,28 +325,10 @@
             // check if we have any additional properties
             me.TMXUtils.applyTMXProperties(imageLayer, data);
 
->>>>>>> 3ee51d88
             // make sure ratio is a vector (backward compatibility)
             if (typeof(imageLayer.ratio) === "number") {
                 imageLayer.ratio = new me.Vector2d(parseFloat(imageLayer.ratio), parseFloat(imageLayer.ratio));
             }
-<<<<<<< HEAD
-            
-            return imageLayer;
-        },
-        
-        readTileset : function (data) {
-            return (new me.TMXTileset(data));
-        },
-        
-        readObjectGroup: function(map, data, z) {
-            return (new me.TMXObjectGroup(data[me.TMX_TAG_NAME], data, map.tilesets, z));
-        }
-    
-    });
-    
-})(window);
-=======
 
             return imageLayer;
         },
@@ -515,5 +341,4 @@
             return (new me.TMXObjectGroup(data[me.TMX_TAG_NAME], data, map.tilesets, z));
         }
     });
-})();
->>>>>>> 3ee51d88
+})();