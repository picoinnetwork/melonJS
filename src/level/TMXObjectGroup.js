/*
 * MelonJS Game Engine
 * Copyright (C) 2011 - 2013, Olivier BIOT
 * http://www.melonjs.org
 *
 * Tile QT 0.7.x format
<<<<<<< HEAD
 * http://www.mapeditor.org/    
=======
 * http://www.mapeditor.org/
>>>>>>> 3ee51d88
 *
 */
(function () {
    /**
     * TMX Object Group <br>
     * contains the object group definition as defined in Tiled. <br>
     * note : object group definition is translated into the virtual `me.game.world` using `me.ObjectContainer`.
     * @see me.ObjectContainer
     * @class
     * @extends Object
     * @memberOf me
     * @constructor
     */
    me.TMXObjectGroup = Object.extend({
        /**
         * group name
         * @public
         * @type String
         * @name name
         * @memberOf me.TMXObjectGroup
         */
        name : null,

        /**
         * group width
         * @public
         * @type Number
         * @name name
         * @memberOf me.TMXObjectGroup
         */
        width : 0,

        /**
         * group height
         * @public
         * @type Number
         * @name name
         * @memberOf me.TMXObjectGroup
         */
        height : 0,

        /**
         * group z order
         * @public
         * @type Number
         * @name name
         * @memberOf me.TMXObjectGroup
         */
        z : 0,

<<<<<<< HEAD
(function($) {
    
    /**
     * TMX Object Group <br>
     * contains the object group definition as defined in Tiled. <br>
     * note : object group definition is translated into the virtual `me.game.world` using `me.ObjectContainer`.
     * @see me.ObjectContainer
     * @class
     * @extends Object
     * @memberOf me
     * @constructor
     */
    me.TMXObjectGroup = Object.extend({
=======
        /**
         * group objects list definition
         * @see me.TMXObject
         * @public
         * @type Array
         * @name name
         * @memberOf me.TMXObjectGroup
         */
        objects : [],

>>>>>>> 3ee51d88
        /**
         * constructor
         * @ignore
         * @function
         */
<<<<<<< HEAD
        init : function(name, tmxObjGroup, tilesets, z) {
            /**
             * group name
             * @public
             * @type String
             * @name name
             * @memberOf me.TMXObjectGroup
             */
            this.name = null;
            
            /**
             * group width
             * @public
             * @type Number
             * @name name
             * @memberOf me.TMXObjectGroup
             */
            this.width = 0;
            
            /**
             * group height
             * @public
             * @type Number
             * @name name
             * @memberOf me.TMXObjectGroup
             */
            this.height = 0;
            
            /**
             * group z order
             * @public
             * @type Number
             * @name name
             * @memberOf me.TMXObjectGroup
             */
            this.z = 0;
            
            /**
             * group objects list definition
             * @see me.TMXObject
             * @public
             * @type Array
             * @name name
             * @memberOf me.TMXObjectGroup
             */
            this.objects = [];
            var self = this;
            
=======
        init : function (name, tmxObjGroup, tilesets, z) {
            var self = this;

>>>>>>> 3ee51d88
            this.name    = name;
            this.width   = tmxObjGroup[me.TMX_TAG_WIDTH];
            this.height  = tmxObjGroup[me.TMX_TAG_HEIGHT];
            this.z       = z;
<<<<<<< HEAD

            var visible = typeof(tmxObjGroup[me.TMX_TAG_VISIBLE]) !== 'undefined' ? tmxObjGroup[me.TMX_TAG_VISIBLE] : true;
            
            this.opacity = (visible===true)?parseFloat(tmxObjGroup[me.TMX_TAG_OPACITY] || 1.0).clamp(0.0, 1.0):0;
            
            // check if we have any user-defined properties 
            me.TMXUtils.applyTMXProperties(this, tmxObjGroup);
            
=======
            this.objects = [];

            var visible = typeof(tmxObjGroup[me.TMX_TAG_VISIBLE]) !== "undefined" ? tmxObjGroup[me.TMX_TAG_VISIBLE] : true;

            this.opacity = (visible === true) ? parseFloat(tmxObjGroup[me.TMX_TAG_OPACITY] || 1.0).clamp(0.0, 1.0) : 0;

            // check if we have any user-defined properties
            me.TMXUtils.applyTMXProperties(this, tmxObjGroup);

>>>>>>> 3ee51d88
            // parse all objects
            // (under `objects` for XML converted map, under `object` for native json map)
            var _objects = tmxObjGroup.objects || tmxObjGroup.object;
            if (Array.isArray(_objects) === true) {
                // JSON native format
                _objects.forEach(function (tmxObj) {
                    self.objects.push(new me.TMXObject(tmxObj, tilesets, z));
                });
            } else {
                self.objects.push(new me.TMXObject(_objects, tilesets, z));
            }
<<<<<<< HEAD
            
        },
        
=======
        },

>>>>>>> 3ee51d88
        /**
         * reset function
         * @ignore
         * @function
         */
<<<<<<< HEAD
        destroy : function() {
            // clear all allocated objects
            this.objects = null;
        },
        
=======
        destroy : function () {
            // clear all allocated objects
            this.objects = null;
        },

>>>>>>> 3ee51d88
        /**
         * return the object count
         * @ignore
         * @function
         */
<<<<<<< HEAD
        getObjectCount : function() {
=======
        getObjectCount : function () {
>>>>>>> 3ee51d88
            return this.objects.length;
        },

        /**
         * returns the object at the specified index
         * @ignore
         * @function
         */
<<<<<<< HEAD
        getObjectByIndex : function(idx) {
=======
        getObjectByIndex : function (idx) {
>>>>>>> 3ee51d88
            return this.objects[idx];
        }
    });

    /**
     * a TMX Object defintion, as defined in Tiled. <br>
     * note : object definition are translated into the virtual `me.game.world` using `me.ObjectEntity`.
     * @see me.ObjectEntity
     * @class
     * @extends Object
     * @memberOf me
     * @constructor
     */
<<<<<<< HEAD

    me.TMXObject = Object.extend({
=======
    me.TMXObject = Object.extend({
        /**
         * object name
         * @public
         * @type String
         * @name name
         * @memberOf me.TMXObject
         */
        name : null,

        /**
         * object x position
         * @public
         * @type Number
         * @name x
         * @memberOf me.TMXObject
         */
        x : 0,

        /**
         * object y position
         * @public
         * @type Number
         * @name y
         * @memberOf me.TMXObject
         */
        y : 0,

        /**
         * object width
         * @public
         * @type Number
         * @name width
         * @memberOf me.TMXObject
         */
        width : 0,

        /**
         * object height
         * @public
         * @type Number
         * @name height
         * @memberOf me.TMXObject
         */
        height : 0,

        /**
         * object z order
         * @public
         * @type Number
         * @name z
         * @memberOf me.TMXObject
         */
        z : 0,

        /**
         * object gid value
         * when defined the object is a tiled object
         * @public
         * @type Number
         * @name gid
         * @memberOf me.TMXObject
         */
        gid : undefined,

        /**
         * object type
         * @public
         * @type String
         * @name type
         * @memberOf me.TMXObject
         */
        type : undefined,

        /**
         * if true, the object is a polygone
         * @public
         * @type Boolean
         * @name isPolygon
         * @memberOf me.TMXObject
         */
        isPolygon : false,

        /**
         * f true, the object is a polygone
         * @public
         * @type Boolean
         * @name isPolyline
         * @memberOf me.TMXObject
         */
        isPolyline : false,

        /**
         * object point list (for polygone and polyline)
         * @public
         * @type Vector2d[]
         * @name points
         * @memberOf me.TMXObject
         */
        points : undefined,
>>>>>>> 3ee51d88

        /**
         * constructor
         * @ignore
         * @function
         */
<<<<<<< HEAD
        init :  function(tmxObj, tilesets, z) {

            /**
             * object point list (for polygone and polyline)
             * @public
             * @type Vector2d[]
             * @name points
             * @memberOf me.TMXObject
             */
            this.points = undefined;
            /**
             * object name
             * @public
             * @type String
             * @name name
             * @memberOf me.TMXObject
             */
            this.name = tmxObj[me.TMX_TAG_NAME];
            /**
             * object x position
             * @public
             * @type Number
             * @name x
             * @memberOf me.TMXObject
             */
            this.x = parseInt(tmxObj[me.TMX_TAG_X], 10);
            /**
             * object y position
             * @public
             * @type Number
             * @name y
             * @memberOf me.TMXObject
             */
            this.y = parseInt(tmxObj[me.TMX_TAG_Y], 10);
            /**
             * object z order
             * @public
             * @type Number
             * @name z
             * @memberOf me.TMXObject
             */
            this.z = parseInt(z, 10);

            /**
             * object width
             * @public
             * @type Number
             * @name width
             * @memberOf me.TMXObject
             */
            this.width = parseInt(tmxObj[me.TMX_TAG_WIDTH] || 0, 10);

            /**
             * object height
             * @public
             * @type Number
             * @name height
             * @memberOf me.TMXObject
             */
            this.height = parseInt(tmxObj[me.TMX_TAG_HEIGHT] || 0, 10);

            /**
             * object gid value
             * when defined the object is a tiled object
             * @public
             * @type Number
             * @name gid
             * @memberOf me.TMXObject
             */
            this.gid = parseInt(tmxObj[me.TMX_TAG_GID], 10) || null;

            /**
             * object type 
             * @public
             * @type String
             * @name type
             * @memberOf me.TMXObject
             */
            this.type = tmxObj[me.TMX_TAG_TYPE];
            
            this.isEllipse = false;
            /**
             * if true, the object is a polygone
             * @public
             * @type Boolean
             * @name isPolygon
             * @memberOf me.TMXObject
             */
=======
        init : function (tmxObj, tilesets, z) {
            this.name = tmxObj[me.TMX_TAG_NAME];
            this.x = parseInt(tmxObj[me.TMX_TAG_X], 10);
            this.y = parseInt(tmxObj[me.TMX_TAG_Y], 10);
            this.z = parseInt(z, 10);

            this.width = parseInt(tmxObj[me.TMX_TAG_WIDTH] || 0, 10);
            this.height = parseInt(tmxObj[me.TMX_TAG_HEIGHT] || 0, 10);
            this.gid = parseInt(tmxObj[me.TMX_TAG_GID], 10) || null;

            this.type = tmxObj[me.TMX_TAG_TYPE];

            this.isEllipse = false;
>>>>>>> 3ee51d88
            this.isPolygon = false;
            /**
             * f true, the object is a polygone
             * @public
             * @type Boolean
             * @name isPolyline
             * @memberOf me.TMXObject
             */
            this.isPolyline = false;
<<<<<<< HEAD
            
            // check if the object has an associated gid    
=======

            // check if the object has an associated gid
>>>>>>> 3ee51d88
            if (this.gid) {
                this.setImage(this.gid, tilesets);
            }
            else {
<<<<<<< HEAD
                if (tmxObj[me.TMX_TAG_ELLIPSE]!==undefined) {
=======
                if (typeof(tmxObj[me.TMX_TAG_ELLIPSE]) !== "undefined") {
>>>>>>> 3ee51d88
                    this.isEllipse = true;
                }
                else {
                    var points = tmxObj[me.TMX_TAG_POLYGON];
<<<<<<< HEAD
                    if (points !== undefined) {
                        this.isPolygon = true;
                    } else {
                        points = tmxObj[me.TMX_TAG_POLYLINE];
                        if (points !== undefined) {
                            this.isPolyline = true;
                        }
=======
                    if (typeof(points) !== "undefined") {
                        this.isPolygon = true;
>>>>>>> 3ee51d88
                    }
                    else {
                        points = tmxObj[me.TMX_TAG_POLYLINE];
                        if (typeof(points) !== "undefined") {
                            this.isPolyline = true;
                        }
                    }
                    if (typeof(points) !== "undefined") {
                        this.points = [];
                        if (typeof(points.points) !== "undefined") {
                            // get a point array
                            points = points.points.split(" ");
                            // and normalize them into an array of vectors
                            for (var i = 0, v; i < points.length; i++) {
                                v = points[i].split(",");
                                this.points.push(new me.Vector2d(+v[0], +v[1]));
                            }
                        }
                        else {
                            // already an object (native json format)
                            var self = this;
                            points.forEach(function (point) {
                                self.points.push(new me.Vector2d(parseInt(point.x, 10), parseInt(point.y, 10)));
                            });
                        }
                    }
<<<<<<< HEAD
                   }
            }
            
            // Adjust the Position to match Tiled
            me.game.renderer.adjustPosition(this);
            
            // set the object properties
            me.TMXUtils.applyTMXProperties(this, tmxObj);
        },
        
=======
                }
            }

            // Adjust the Position to match Tiled
            me.game.renderer.adjustPosition(this);

            // set the object properties
            me.TMXUtils.applyTMXProperties(this, tmxObj);
        },

>>>>>>> 3ee51d88
        /**
         * set the object image (for Tiled Object)
         * @ignore
         * @function
         */
<<<<<<< HEAD
        setImage : function(gid, tilesets) {
            // get the corresponding tileset
            var tileset = tilesets.getTilesetByGid(this.gid);
         
            // set width and height equal to tile size
            this.width = tileset.tilewidth;
            this.height = tileset.tileheight;
            
            // force spritewidth size
            this.spritewidth = this.width;

            // the object corresponding tile 
=======
        setImage : function (gid, tilesets) {
            // get the corresponding tileset
            var tileset = tilesets.getTilesetByGid(this.gid);

            // set width and height equal to tile size
            this.width = tileset.tilewidth;
            this.height = tileset.tileheight;

            // force spritewidth size
            this.spritewidth = this.width;

            // the object corresponding tile
>>>>>>> 3ee51d88
            var tmxTile = new me.Tile(this.x, this.y, tileset.tilewidth, tileset.tileheight, this.gid);

            // get the corresponding tile into our object
            this.image = tileset.getTileImage(tmxTile);
<<<<<<< HEAD
            
            // set a generic name if not defined
            if (typeof (this.name) === 'undefined') {
                this.name = 'TileObject';
=======

            // set a generic name if not defined
            if (typeof (this.name) === "undefined") {
                this.name = "TileObject";
>>>>>>> 3ee51d88
            }
        },

        /**
         * return the corresponding shape object
         * @name getShape
         * @memberOf me.TMXObject
         * @public
         * @function
         * @return {me.Rect|me.PolyShape|me.Ellipse} shape a shape object
         */
<<<<<<< HEAD
        getShape : function() {
=======
        getShape : function () {
>>>>>>> 3ee51d88
            // add an ellipse shape
            if (this.isEllipse === true) {
                return new me.Ellipse(new me.Vector2d(0, 0), this.width, this.height);
            }

            // add a polyshape
            if ((this.isPolygon === true) || (this.isPolyline === true)) {
                return new me.PolyShape(new me.Vector2d(0, 0), this.points, this.isPolygon);
            }

            // it's a rectangle
<<<<<<< HEAD
            return new me.Rect(new me.Vector2d(0,0), this.width, this.height);
        },
        
=======
            return new me.Rect(new me.Vector2d(0, 0), this.width, this.height);
        },

>>>>>>> 3ee51d88
        /**
         * getObjectPropertyByName
         * @ignore
         * @function
         */
<<<<<<< HEAD
        getObjectPropertyByName : function(name) {
            return this[name];
        }

    });

/*---------------------------------------------------------*/
// END END END
/*---------------------------------------------------------*/
})(window);
=======
        getObjectPropertyByName : function (name) {
            return this[name];
        }
    });
})();
>>>>>>> 3ee51d88
<|MERGE_RESOLUTION|>--- conflicted
+++ resolved
@@ -4,14 +4,11 @@
  * http://www.melonjs.org
  *
  * Tile QT 0.7.x format
-<<<<<<< HEAD
- * http://www.mapeditor.org/    
-=======
  * http://www.mapeditor.org/
->>>>>>> 3ee51d88
  *
  */
-(function () {
+(function() {
+
     /**
      * TMX Object Group <br>
      * contains the object group definition as defined in Tiled. <br>
@@ -23,74 +20,6 @@
      * @constructor
      */
     me.TMXObjectGroup = Object.extend({
-        /**
-         * group name
-         * @public
-         * @type String
-         * @name name
-         * @memberOf me.TMXObjectGroup
-         */
-        name : null,
-
-        /**
-         * group width
-         * @public
-         * @type Number
-         * @name name
-         * @memberOf me.TMXObjectGroup
-         */
-        width : 0,
-
-        /**
-         * group height
-         * @public
-         * @type Number
-         * @name name
-         * @memberOf me.TMXObjectGroup
-         */
-        height : 0,
-
-        /**
-         * group z order
-         * @public
-         * @type Number
-         * @name name
-         * @memberOf me.TMXObjectGroup
-         */
-        z : 0,
-
-<<<<<<< HEAD
-(function($) {
-    
-    /**
-     * TMX Object Group <br>
-     * contains the object group definition as defined in Tiled. <br>
-     * note : object group definition is translated into the virtual `me.game.world` using `me.ObjectContainer`.
-     * @see me.ObjectContainer
-     * @class
-     * @extends Object
-     * @memberOf me
-     * @constructor
-     */
-    me.TMXObjectGroup = Object.extend({
-=======
-        /**
-         * group objects list definition
-         * @see me.TMXObject
-         * @public
-         * @type Array
-         * @name name
-         * @memberOf me.TMXObjectGroup
-         */
-        objects : [],
-
->>>>>>> 3ee51d88
-        /**
-         * constructor
-         * @ignore
-         * @function
-         */
-<<<<<<< HEAD
         init : function(name, tmxObjGroup, tilesets, z) {
             /**
              * group name
@@ -100,7 +29,7 @@
              * @memberOf me.TMXObjectGroup
              */
             this.name = null;
-            
+
             /**
              * group width
              * @public
@@ -109,7 +38,7 @@
              * @memberOf me.TMXObjectGroup
              */
             this.width = 0;
-            
+
             /**
              * group height
              * @public
@@ -118,7 +47,7 @@
              * @memberOf me.TMXObjectGroup
              */
             this.height = 0;
-            
+
             /**
              * group z order
              * @public
@@ -127,7 +56,7 @@
              * @memberOf me.TMXObjectGroup
              */
             this.z = 0;
-            
+
             /**
              * group objects list definition
              * @see me.TMXObject
@@ -138,26 +67,10 @@
              */
             this.objects = [];
             var self = this;
-            
-=======
-        init : function (name, tmxObjGroup, tilesets, z) {
-            var self = this;
-
->>>>>>> 3ee51d88
             this.name    = name;
             this.width   = tmxObjGroup[me.TMX_TAG_WIDTH];
             this.height  = tmxObjGroup[me.TMX_TAG_HEIGHT];
             this.z       = z;
-<<<<<<< HEAD
-
-            var visible = typeof(tmxObjGroup[me.TMX_TAG_VISIBLE]) !== 'undefined' ? tmxObjGroup[me.TMX_TAG_VISIBLE] : true;
-            
-            this.opacity = (visible===true)?parseFloat(tmxObjGroup[me.TMX_TAG_OPACITY] || 1.0).clamp(0.0, 1.0):0;
-            
-            // check if we have any user-defined properties 
-            me.TMXUtils.applyTMXProperties(this, tmxObjGroup);
-            
-=======
             this.objects = [];
 
             var visible = typeof(tmxObjGroup[me.TMX_TAG_VISIBLE]) !== "undefined" ? tmxObjGroup[me.TMX_TAG_VISIBLE] : true;
@@ -167,7 +80,6 @@
             // check if we have any user-defined properties
             me.TMXUtils.applyTMXProperties(this, tmxObjGroup);
 
->>>>>>> 3ee51d88
             // parse all objects
             // (under `objects` for XML converted map, under `object` for native json map)
             var _objects = tmxObjGroup.objects || tmxObjGroup.object;
@@ -179,42 +91,25 @@
             } else {
                 self.objects.push(new me.TMXObject(_objects, tilesets, z));
             }
-<<<<<<< HEAD
-            
-        },
-        
-=======
-        },
-
->>>>>>> 3ee51d88
+        },
+
         /**
          * reset function
          * @ignore
          * @function
          */
-<<<<<<< HEAD
-        destroy : function() {
-            // clear all allocated objects
-            this.objects = null;
-        },
-        
-=======
+
         destroy : function () {
             // clear all allocated objects
             this.objects = null;
         },
 
->>>>>>> 3ee51d88
         /**
          * return the object count
          * @ignore
          * @function
          */
-<<<<<<< HEAD
-        getObjectCount : function() {
-=======
         getObjectCount : function () {
->>>>>>> 3ee51d88
             return this.objects.length;
         },
 
@@ -223,11 +118,7 @@
          * @ignore
          * @function
          */
-<<<<<<< HEAD
-        getObjectByIndex : function(idx) {
-=======
         getObjectByIndex : function (idx) {
->>>>>>> 3ee51d88
             return this.objects[idx];
         }
     });
@@ -241,118 +132,7 @@
      * @memberOf me
      * @constructor
      */
-<<<<<<< HEAD
-
     me.TMXObject = Object.extend({
-=======
-    me.TMXObject = Object.extend({
-        /**
-         * object name
-         * @public
-         * @type String
-         * @name name
-         * @memberOf me.TMXObject
-         */
-        name : null,
-
-        /**
-         * object x position
-         * @public
-         * @type Number
-         * @name x
-         * @memberOf me.TMXObject
-         */
-        x : 0,
-
-        /**
-         * object y position
-         * @public
-         * @type Number
-         * @name y
-         * @memberOf me.TMXObject
-         */
-        y : 0,
-
-        /**
-         * object width
-         * @public
-         * @type Number
-         * @name width
-         * @memberOf me.TMXObject
-         */
-        width : 0,
-
-        /**
-         * object height
-         * @public
-         * @type Number
-         * @name height
-         * @memberOf me.TMXObject
-         */
-        height : 0,
-
-        /**
-         * object z order
-         * @public
-         * @type Number
-         * @name z
-         * @memberOf me.TMXObject
-         */
-        z : 0,
-
-        /**
-         * object gid value
-         * when defined the object is a tiled object
-         * @public
-         * @type Number
-         * @name gid
-         * @memberOf me.TMXObject
-         */
-        gid : undefined,
-
-        /**
-         * object type
-         * @public
-         * @type String
-         * @name type
-         * @memberOf me.TMXObject
-         */
-        type : undefined,
-
-        /**
-         * if true, the object is a polygone
-         * @public
-         * @type Boolean
-         * @name isPolygon
-         * @memberOf me.TMXObject
-         */
-        isPolygon : false,
-
-        /**
-         * f true, the object is a polygone
-         * @public
-         * @type Boolean
-         * @name isPolyline
-         * @memberOf me.TMXObject
-         */
-        isPolyline : false,
-
-        /**
-         * object point list (for polygone and polyline)
-         * @public
-         * @type Vector2d[]
-         * @name points
-         * @memberOf me.TMXObject
-         */
-        points : undefined,
->>>>>>> 3ee51d88
-
-        /**
-         * constructor
-         * @ignore
-         * @function
-         */
-<<<<<<< HEAD
         init :  function(tmxObj, tilesets, z) {
 
             /**
@@ -425,14 +205,14 @@
             this.gid = parseInt(tmxObj[me.TMX_TAG_GID], 10) || null;
 
             /**
-             * object type 
+             * object type
              * @public
              * @type String
              * @name type
              * @memberOf me.TMXObject
              */
             this.type = tmxObj[me.TMX_TAG_TYPE];
-            
+
             this.isEllipse = false;
             /**
              * if true, the object is a polygone
@@ -441,21 +221,6 @@
              * @name isPolygon
              * @memberOf me.TMXObject
              */
-=======
-        init : function (tmxObj, tilesets, z) {
-            this.name = tmxObj[me.TMX_TAG_NAME];
-            this.x = parseInt(tmxObj[me.TMX_TAG_X], 10);
-            this.y = parseInt(tmxObj[me.TMX_TAG_Y], 10);
-            this.z = parseInt(z, 10);
-
-            this.width = parseInt(tmxObj[me.TMX_TAG_WIDTH] || 0, 10);
-            this.height = parseInt(tmxObj[me.TMX_TAG_HEIGHT] || 0, 10);
-            this.gid = parseInt(tmxObj[me.TMX_TAG_GID], 10) || null;
-
-            this.type = tmxObj[me.TMX_TAG_TYPE];
-
-            this.isEllipse = false;
->>>>>>> 3ee51d88
             this.isPolygon = false;
             /**
              * f true, the object is a polygone
@@ -465,38 +230,19 @@
              * @memberOf me.TMXObject
              */
             this.isPolyline = false;
-<<<<<<< HEAD
-            
-            // check if the object has an associated gid    
-=======
 
             // check if the object has an associated gid
->>>>>>> 3ee51d88
             if (this.gid) {
                 this.setImage(this.gid, tilesets);
             }
             else {
-<<<<<<< HEAD
-                if (tmxObj[me.TMX_TAG_ELLIPSE]!==undefined) {
-=======
                 if (typeof(tmxObj[me.TMX_TAG_ELLIPSE]) !== "undefined") {
->>>>>>> 3ee51d88
                     this.isEllipse = true;
                 }
                 else {
                     var points = tmxObj[me.TMX_TAG_POLYGON];
-<<<<<<< HEAD
-                    if (points !== undefined) {
-                        this.isPolygon = true;
-                    } else {
-                        points = tmxObj[me.TMX_TAG_POLYLINE];
-                        if (points !== undefined) {
-                            this.isPolyline = true;
-                        }
-=======
                     if (typeof(points) !== "undefined") {
                         this.isPolygon = true;
->>>>>>> 3ee51d88
                     }
                     else {
                         points = tmxObj[me.TMX_TAG_POLYLINE];
@@ -523,76 +269,42 @@
                             });
                         }
                     }
-<<<<<<< HEAD
-                   }
-            }
-            
+                }
+            }
+
             // Adjust the Position to match Tiled
             me.game.renderer.adjustPosition(this);
-            
+
             // set the object properties
             me.TMXUtils.applyTMXProperties(this, tmxObj);
         },
-        
-=======
-                }
-            }
-
-            // Adjust the Position to match Tiled
-            me.game.renderer.adjustPosition(this);
-
-            // set the object properties
-            me.TMXUtils.applyTMXProperties(this, tmxObj);
-        },
-
->>>>>>> 3ee51d88
+
         /**
          * set the object image (for Tiled Object)
          * @ignore
          * @function
          */
-<<<<<<< HEAD
-        setImage : function(gid, tilesets) {
+        setImage : function (gid, tilesets) {
             // get the corresponding tileset
             var tileset = tilesets.getTilesetByGid(this.gid);
-         
+
             // set width and height equal to tile size
             this.width = tileset.tilewidth;
             this.height = tileset.tileheight;
-            
+
             // force spritewidth size
             this.spritewidth = this.width;
 
-            // the object corresponding tile 
-=======
-        setImage : function (gid, tilesets) {
-            // get the corresponding tileset
-            var tileset = tilesets.getTilesetByGid(this.gid);
-
-            // set width and height equal to tile size
-            this.width = tileset.tilewidth;
-            this.height = tileset.tileheight;
-
-            // force spritewidth size
-            this.spritewidth = this.width;
-
             // the object corresponding tile
->>>>>>> 3ee51d88
+
             var tmxTile = new me.Tile(this.x, this.y, tileset.tilewidth, tileset.tileheight, this.gid);
 
             // get the corresponding tile into our object
             this.image = tileset.getTileImage(tmxTile);
-<<<<<<< HEAD
-            
-            // set a generic name if not defined
-            if (typeof (this.name) === 'undefined') {
-                this.name = 'TileObject';
-=======
 
             // set a generic name if not defined
             if (typeof (this.name) === "undefined") {
                 this.name = "TileObject";
->>>>>>> 3ee51d88
             }
         },
 
@@ -604,11 +316,7 @@
          * @function
          * @return {me.Rect|me.PolyShape|me.Ellipse} shape a shape object
          */
-<<<<<<< HEAD
-        getShape : function() {
-=======
         getShape : function () {
->>>>>>> 3ee51d88
             // add an ellipse shape
             if (this.isEllipse === true) {
                 return new me.Ellipse(new me.Vector2d(0, 0), this.width, this.height);
@@ -620,35 +328,15 @@
             }
 
             // it's a rectangle
-<<<<<<< HEAD
-            return new me.Rect(new me.Vector2d(0,0), this.width, this.height);
-        },
-        
-=======
             return new me.Rect(new me.Vector2d(0, 0), this.width, this.height);
         },
-
->>>>>>> 3ee51d88
         /**
          * getObjectPropertyByName
          * @ignore
          * @function
          */
-<<<<<<< HEAD
-        getObjectPropertyByName : function(name) {
-            return this[name];
-        }
-
-    });
-
-/*---------------------------------------------------------*/
-// END END END
-/*---------------------------------------------------------*/
-})(window);
-=======
         getObjectPropertyByName : function (name) {
             return this[name];
         }
     });
-})();
->>>>>>> 3ee51d88
+})();