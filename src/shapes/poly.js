--- conflicted
+++ resolved
@@ -226,29 +226,10 @@
          * debug purpose
          * @ignore
          */
-<<<<<<< HEAD
         draw : function (renderer, color) {
             renderer.save();
             renderer.strokePolyShape(this, color);
             renderer.restore();
-=======
-        draw : function (context, color) {
-            context.save();
-            context.translate(this.pos.x, this.pos.y);
-            context.strokeStyle = color || "red";
-            context.beginPath();
-            context.moveTo(this.points[0].x, this.points[0].y);
-            this.points.forEach(function (point) {
-                context.lineTo(point.x, point.y);
-                context.moveTo(point.x, point.y);
-
-            });
-            if (this.closed === true) {
-                context.lineTo(this.points[0].x, this.points[0].y);
-            }
-            context.stroke();
-            context.restore();
->>>>>>> 10d61d75
         }
     });
 })();