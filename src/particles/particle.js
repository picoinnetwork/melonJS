--- conflicted
+++ resolved
@@ -19,15 +19,9 @@
         /**
          * @ignore
          */
-<<<<<<< HEAD
-        init: function(emitter) {
+        init : function (emitter) {
             // Call the super constructor
             this._super(me.Renderable, "init", [emitter.getRandomPoint(), emitter.image.width, emitter.image.height]);
-=======
-        init : function (emitter) {
-            // Call the parent constructor
-            this.parent(emitter.getRandomPoint(), emitter.image.width, emitter.image.height);
->>>>>>> 3ee51d88
 
             // Particle will always update
             this.alwaysUpdate = true;
