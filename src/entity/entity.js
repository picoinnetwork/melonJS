--- conflicted
+++ resolved
@@ -6,90 +6,6 @@
  */
 
 (function () {
-
-<<<<<<< HEAD
-    /**
-     * me.ObjectSettings contains the object attributes defined in Tiled<br>
-     * and is created by the engine and passed as parameter to the corresponding
-     * object when loading a level<br>
-     * the field marked Mandatory are to be defined either in Tiled, or in the
-     * before calling the parent constructor<br>
-     * <img src="images/object_properties.png"/><br>
-     * @class
-     * @protected
-     * @memberOf me
-     */
-    me.ObjectSettings = {
-        /**
-         * object entity name<br>
-         * as defined in the Tiled Object Properties
-         * @public
-         * @property {String} name
-         * @memberOf me.ObjectSettings
-         */
-        name : null,
-
-        /**
-         * image ressource name to be loaded<br>
-         * (in case of TiledObject, this field is automatically set)
-         * @public
-         * @property {String} image
-         * @memberOf me.ObjectSettings
-         */
-        image : null,
-
-        /**
-         * specify a transparent color for the image in rgb format (#rrggbb)<br>
-         * (using this option will imply processing time on the image)
-         * @public
-         * @deprecated Use PNG or GIF with transparency instead
-         * @property {String=} transparent_color
-         * @memberOf me.ObjectSettings
-         */
-        transparent_color : null,
-
-        /**
-         * width of a single frame in the spritesheet<br>
-         * (in case of TiledObject, this field is automatically set)
-         * @public
-         * @property {Number=} framewidth
-         * @memberOf me.ObjectSettings
-         */
-        framewidth : null,
-
-        /**
-         * height of a single frame in the spritesheet<br>
-         * if not specified the value will be set to the corresponding image height<br>
-         * (in case of TiledObject, this field is automatically set)
-         * @public
-         * @property {Number=} frameheight
-         * @memberOf me.ObjectSettings
-         */
-        frameheight : null,
-
-        /**
-         * object type as defined in Tiled
-         * @public
-         * @property {String=} type
-         * @memberOf me.ObjectSettings
-         */
-        type : null,
-
-        /**
-         * Mask collision detection for this object<br>
-         * OPTIONAL
-         * @public
-         * @type Number
-         * @name me.ObjectSettings#collisionMask
-         */
-        collisionMask : 0xFFFFFFFF
-    };
-
-    /*
-     * A generic object entity
-     */
-=======
->>>>>>> bbc3133b
 
     /**
      * a Generic Object Entity<br>
@@ -103,8 +19,8 @@
      * <img src="images/object_properties.png"/>
      * @param {String} [settings.name] object entity name
      * @param {String} [settings.image] resource name of a spritesheet to use for the entity renderable component
-     * @param {Number} [settings.spritewidth] width of a single sprite in the given spritesheet
-     * @param {Number} [settings.spriteheight] height of a single sprite in the given spritesheet
+     * @param {Number} [settings.framewidth] width of a single frame in the given spritesheet
+     * @param {Number} [settings.frameheight] height of a single frame in the given spritesheet
      * @param {String} [settings.type] object type
      * @param {Number} [settings.collisionMask] Mask collision detection for this object
      */
