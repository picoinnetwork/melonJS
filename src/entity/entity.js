--- conflicted
+++ resolved
@@ -124,7 +124,6 @@
              * @memberOf me.Entity
              */
             this.renderable = null;
-<<<<<<< HEAD
 
             // just to keep track of when we flip
             this.lastflipX = false;
@@ -160,9 +159,6 @@
             // set the object entity name
             this.name = settings.name ? settings.name.toLowerCase() : "";
 
-=======
-                    
->>>>>>> a90cc086
             /**
              * flag to enable collision detection for this object<br>
              * default value : true<br>
