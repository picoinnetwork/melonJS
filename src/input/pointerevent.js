--- conflicted
+++ resolved
@@ -9,11 +9,7 @@
 import * as device from "./../system/device.js";
 import Pointer from "./pointer.js";
 import Rect from "./../geometries/rectangle.js";
-<<<<<<< HEAD
-import game from "./../game.js";
-=======
 import { game } from "../index.js";
->>>>>>> 18d9bf95
 
 /**
  * A pool of `Pointer` objects to cache pointer/touch event coordinates.
