/*
 * MelonJS Game Engine
 * Copyright (C) 2011 - 2014, Olivier Biot, Jason Oster
 * http://www.melonjs.org/
 *
 */

(function(window) {

<<<<<<< HEAD
	 /**
	  * Event X coordinate relative to the viewport<br>
	  * @memberof! external:Event#
	  * @name external:Event#gameScreenX
	  * @type {Number}
	  */

	 /**
	  * Event Y coordinate relative to the viewport<br>
	  * @memberof! external:Event#
	  * @name external:Event#gameScreenY
	  * @type {Number}
	  */

	 /**
	  * Event X coordinate relative to the map<br>
	  * @memberof! external:Event#
	  * @name external:Event#gameWorldX
	  * @type {Number}
	  */

	 /**
	  * Event Y coordinate relative to the map<br>
	  * @memberof! external:Event#
	  * @name external:Event#gameWorldY
	  * @type {Number}
	  */
	  
	 /**
	  * The unique identifier of the contact for a touch, mouse or pen <br>
	  * (This id is also defined on non Pointer Event Compatible platform like pure mouse or iOS-like touch event) 
	  * @memberof! external:Event#
	  * @name external:Event#pointerId
	  * @type {Number}
	  * @see http://msdn.microsoft.com/en-us/library/windows/apps/hh466123.aspx
	  */

	/**
	 * There is no constructor function for me.input.
	 * @namespace me.input
	 * @memberOf me
	 */
	me.input = (function() {

		// hold public stuff in our singleton
		var obj = {};

		/*---------------------------------------------
			
			PRIVATE STUFF
				
		  ---------------------------------------------*/

		// list of binded keys
		var KeyBinding = {};

		// corresponding actions
		var keyStatus = {};

		// lock enable flag for keys
		var keyLock = {};
		// actual lock status of each key
		var keyLocked = {};

		// List of binded keys being held
		var keyRefs = {};

		// list of registered Event handlers
		var evtHandlers = {};

		// some usefull flags
		var keyboardInitialized = false;
		var pointerInitialized = false;
		
		// to keep track of the supported wheel event
		var wheeltype = 'mousewheel';

		// Track last event timestamp to prevent firing events out of order
		var lastTimeStamp = 0;

	    // list of supported mouse & touch events
		var activeEventList = null;
		var mouseEventList =   ['mousewheel', 'mousemove', 'mousedown', 'mouseup', undefined, 'click', 'dblclick'];
		var touchEventList =   [undefined, 'touchmove', 'touchstart', 'touchend', 'touchcancel', 'tap', 'dbltap'];
		// (a polyfill will probably be required at some stage, once this will be fully standardized
		var pointerEventList = ['mousewheel', 'pointermove', 'pointerdown', 'pointerup', 'pointercancel', undefined, undefined ];
		var MSPointerEventList = ['mousewheel', 'MSPointerMove', 'MSPointerDown', 'MSPointerUp', 'MSPointerCancel', undefined, undefined ];
		
		// internal constants
		var MOUSE_WHEEL = 0;
		var POINTER_MOVE = 1;
		var POINTER_DOWN = 2;
		var POINTER_UP = 3;
		var POINTER_CANCEL = 4;

		/**
		 * enable keyboard event
		 * @ignore
		 */

		function enableKeyboardEvent() {
			if (!keyboardInitialized) {
				window.addEventListener('keydown', keydown, false);
				window.addEventListener('keyup', keyup, false);
				keyboardInitialized = true;
			}
		}
		
		/** 
		 * addEventListerner for the specified event list and callback
		 * @private
		 */
		function registerEventListener(eventList, callback) {
			for (var x = 2; x < eventList.length; ++x) {
				if (eventList[x] !== undefined) {
					me.video.getScreenCanvas().addEventListener(eventList[x], callback, false);
				}
			}
		}
		
		
		/**
		 * enable pointer event (MSPointer/Mouse/Touch)
		 * @ignore
		 */
		function enablePointerEvent() {
			if (!pointerInitialized) {
				// initialize mouse pos (0,0)
				obj.changedTouches.push({ x: 0, y: 0 });
				obj.mouse.pos = new me.Vector2d(0,0);
				// get relative canvas position in the page
				obj.offset = me.video.getPos();
				// Automatically update relative canvas position on scroll
				window.addEventListener("scroll", throttle(100, false,
					function (e) {
						obj.offset = me.video.getPos();
						me.event.publish(me.event.WINDOW_ONSCROLL, [ e ]);
					}
				), false);

				// check standard
				if(window.navigator.pointerEnabled) {
					activeEventList = pointerEventList;
				}
				else if(window.navigator.msPointerEnabled) { // check for backward compatibility with the 'MS' prefix
					activeEventList = MSPointerEventList;
				}
				else if (me.device.touch) { //  `touch****` events for iOS/Android devices
					activeEventList = touchEventList;
				}
				else { // Regular Mouse events
					activeEventList = mouseEventList;
				}

				registerEventListener(activeEventList, onPointerEvent);

				// detect wheel event support
				// Modern browsers support "wheel", Webkit and IE support at least "mousewheel
				wheeltype = "onwheel" in document.createElement("div") ? "wheel" : "mousewheel";
				window.addEventListener(wheeltype, onMouseWheel, false);

				// set the PointerMove/touchMove/MouseMove event
				if (obj.throttlingInterval === undefined) {
					// set the default value
					obj.throttlingInterval = Math.floor(1000/me.sys.fps);
				}
				// if time interval <= 16, disable the feature
				if (obj.throttlingInterval < 17) {
					me.video.getScreenCanvas().addEventListener(activeEventList[POINTER_MOVE], onMoveEvent, false);
				}
				else {
					me.video.getScreenCanvas().addEventListener(activeEventList[POINTER_MOVE], throttle(obj.throttlingInterval, false, function(e){onMoveEvent(e);}), false);
				}
				pointerInitialized = true;
			}
		}


		/**
		 * prevent event propagation
		 * @ignore
		 */
		function preventDefault(e) {
			// stop event propagation
			if (e.stopPropagation) {
				e.stopPropagation();
			}
			else {
				e.cancelBubble = true; 
			}
			// stop event default processing
			if (e.preventDefault)  {
				e.preventDefault();
			}
			else  {
				e.returnValue = false;
			}

			return false;
		}

		/**
		 * key down event
		 * @ignore
		 */
		function keydown(e, keyCode, mouseButton) {

            keyCode = keyCode || e.keyCode || e.which;
            var action = KeyBinding[keyCode];

            // publish a message for keydown event
            me.event.publish(me.event.KEYDOWN, [
                action,
                keyCode,
                action ? !keyLocked[action] : true
            ]);

			if (action) {
				if (!keyLocked[action]) {
					var trigger = mouseButton ? mouseButton : keyCode;
					if (!keyRefs[action][trigger]) {
						keyStatus[action]++;
						keyRefs[action][trigger] = true;
					}
				}
				// prevent event propagation
				return preventDefault(e);
			}

			return true;
		}


		/**
		 * key up event
		 * @ignore
		 */
		function keyup(e, keyCode, mouseButton) {

            keyCode = keyCode || e.keyCode || e.which;
            var action = KeyBinding[keyCode];

            // publish a message for keydown event
            me.event.publish(me.event.KEYUP, [ action, keyCode ]);

			if (action) {
				var trigger = mouseButton ? mouseButton : keyCode;
				keyRefs[action][trigger] = undefined;
				if (keyStatus[action] > 0)
					keyStatus[action]--;
				keyLocked[action] = false;

				// prevent the event propagation
				return preventDefault(e);
			}

			return true;
		}
		
		/**
		 * propagate events to registered objects 
		 * @ignore
		 */
		function dispatchEvent(e) {
			var handled = false;
			var handlers = evtHandlers[e.type];

			// Convert touchcancel -> touchend, and pointercancel -> pointerup
			if (!handlers) {
				if (activeEventList.indexOf(e.type) === POINTER_CANCEL) {
					handlers = evtHandlers[activeEventList[POINTER_UP]];
				} else {
					handlers = evtHandlers[e.type];
				}
			}

			if (handlers) {
				// get the current screen to world offset 
				var offset = me.game.viewport.localToWorld(0,0);
				for(var t=0, l=obj.changedTouches.length; t<l; t++) {
					// Do not fire older events
					if (typeof(e.timeStamp) !== "undefined") {
						if (e.timeStamp < lastTimeStamp) continue;
						lastTimeStamp = e.timeStamp;
					}

					// if PointerEvent is not supported 
					if (!me.device.pointerEnabled) {	
						// -> define pointerId to simulate the PointerEvent standard
						e.pointerId = obj.changedTouches[t].id;
					}

					/* Initialize the two coordinate space properties. */
					e.gameScreenX = obj.changedTouches[t].x;
					e.gameScreenY = obj.changedTouches[t].y;
					e.gameWorldX = e.gameScreenX + offset.x;
					e.gameWorldY = e.gameScreenY + offset.y;
					// parse all handlers
					for (var i = handlers.length, handler; i--, handler = handlers[i];) {
						/* Set gameX and gameY depending on floating. */
						if (handler.floating === true) {
							e.gameX = e.gameScreenX;
							e.gameY = e.gameScreenY;
						} else {
							e.gameX = e.gameWorldX;
							e.gameY = e.gameWorldY;
						}
						// call the defined handler
						if ((handler.rect === null) || handler.rect.containsPoint(e.gameX, e.gameY)) {
							// trigger the corresponding callback
							if (handler.cb(e) === false) {
								// stop propagating the event if return false 
								handled = true;
								break;
							}
						}
					}
				} 
			}
			return handled;
		}
		
		/**
		 * translate event coordinates
		 * @ignore
		 */
		function updateCoordFromEvent(e) {
			var local;

			// reset the touch array cache
			obj.changedTouches.length=0;
			
			// PointerEvent or standard Mouse event
			if (!e.touches) {
				local = obj.globalToLocal(e.clientX, e.clientY);
				local.id =  e.pointerId || 1;
				obj.changedTouches.push(local);
			}
			// iOS/Android like touch event
			else {
				for(var i=0, l=e.changedTouches.length; i<l; i++) {
					var t = e.changedTouches[i];
					local = obj.globalToLocal(t.clientX, t.clientY);
					local.id = t.identifier;
					obj.changedTouches.push(local);
				}
			}
			// if event.isPrimary is defined and false, return
			if (e.isPrimary === false) {
				return;
			}
			// Else use the first entry to simulate mouse event
			obj.mouse.pos.set(obj.changedTouches[0].x,obj.changedTouches[0].y);
		}

	
		/**
		 * mouse event management (mousewheel)
		 * @ignore
		 */
		function onMouseWheel(e) {
			/* jshint expr:true */
			if (e.target === me.video.getScreenCanvas()) {
				// create a (fake) normalized event object
				var _event = {
					deltaMode : 1,
					type : "mousewheel",
					deltaX: e.deltaX,
					deltaY: e.deltaY,
					deltaZ: e.deltaZ
				};
				if ( wheeltype === "mousewheel" ) {
					_event.deltaY = - 1/40 * e.wheelDelta;
					// Webkit also support wheelDeltaX
					e.wheelDeltaX && ( _event.deltaX = - 1/40 * e.wheelDeltaX );
				}
				// dispatch mouse event to registered object
				if (dispatchEvent(_event)) {
					// prevent default action
					return preventDefault(e);
				}
			}
			return true;
		}

		
		/**
		 * mouse/touch/pointer event management (move)
		 * @ignore
		 */
		function onMoveEvent(e) {
			// update position
			updateCoordFromEvent(e);
			// dispatch mouse event to registered object
			if (dispatchEvent(e)) {
				// prevent default action
				return preventDefault(e);
			}
			return true;
		}
		
		/**
		 * mouse/touch/pointer event management (start/down, end/up)
		 * @ignore
		 */
		function onPointerEvent(e) {
			// update the pointer position
			updateCoordFromEvent(e);
		
			// dispatch event to registered objects
			if (dispatchEvent(e)) {
				// prevent default action
				return preventDefault(e);
			}

			// in case of touch event button is undefined
			var button = e.button || 0;
			var keycode = obj.mouse.bind[button];

			// check if mapped to a key
			if (keycode) {
				if (e.type === activeEventList[POINTER_DOWN])
					return keydown(e, keycode, button + 1);
				else // 'mouseup' or 'touchend'
					return keyup(e, keycode, button + 1);
			}

			return true;
		}

		/*---------------------------------------------
			
			PUBLIC STUFF
				
		  ---------------------------------------------*/
		
		/**
		 * Mouse information<br>
		 * properties : <br>
		 * pos (me.Vector2d) : pointer position (in screen coordinates) <br>
		 * LEFT : constant for left button <br>
		 * MIDDLE : constant for middle button <br>
		 * RIGHT : constant for right button <br>
		 * @public
		 * @enum {number}
		 * @name mouse
		 * @memberOf me.input
		 */		
		 obj.mouse = {
			// mouse position
			pos : null,
			// button constants (W3C)
			LEFT:	0,
			MIDDLE: 1,
			RIGHT:	2,
			// bind list for mouse buttons
			bind: [ 0, 0, 0 ]
		};

		/**
		 * cache value for the offset of the canvas position within the page
		 * @private
		 */
		obj.offset = null;
		
		/**
		 * time interval for event throttling in milliseconds<br>
		 * default value : "1000/me.sys.fps" ms<br>
		 * set to 0 ms to disable the feature
		 * @public
		 * @type Number
		 * @name throttlingInterval
		 * @memberOf me.input
		 */
		obj.throttlingInterval = undefined;
			
		/**
		 * Array of object containing changed touch information (iOS event model)<br>
		 * properties : <br>
		 * x : x position of the touch event in the canvas (screen coordinates)<br>
		 * y : y position of the touch event in the canvas (screen coordinates)<br>
		 * id : unique finger identifier<br>
		 * @public
		 * @type Array
		 * @name touches
		 * @memberOf me.input
		 */		
		obj.changedTouches = [];
		
		/**
		 * list of mappable keys :
		 * LEFT, UP, RIGHT, DOWN, ENTER, SHIFT, CTRL, ALT, PAUSE, ESC, ESCAPE, [0..9], [A..Z]
		 * @public
		 * @enum {number}
		 * @name KEY
		 * @memberOf me.input
		 */
		obj.KEY = {
			'LEFT' : 37,
			'UP' : 38,
			'RIGHT' : 39,
			'DOWN' : 40,
			'ENTER' : 13,
			'TAB' : 9,
			'SHIFT' : 16,
			'CTRL' : 17,
			'ALT' : 18,
			'PAUSE' : 19,
			'ESC' : 27,
			'SPACE' : 32,
			'NUM0' : 48,
			'NUM1' : 49,
			'NUM2' : 50,
			'NUM3' : 51,
			'NUM4' : 52,
			'NUM5' : 53,
			'NUM6' : 54,
			'NUM7' : 55,
			'NUM8' : 56,
			'NUM9' : 57,
			'A' : 65,
			'B' : 66,
			'C' : 67,
			'D' : 68,
			'E' : 69,
			'F' : 70,
			'G' : 71,
			'H' : 72,
			'I' : 73,
			'J' : 74,
			'K' : 75,
			'L' : 76,
			'M' : 77,
			'N' : 78,
			'O' : 79,
			'P' : 80,
			'Q' : 81,
			'R' : 82,
			'S' : 83,
			'T' : 84,
			'U' : 85,
			'V' : 86,
			'W' : 87,
			'X' : 88,
			'Y' : 89,
			'Z' : 90
		};

		/**
		 * return the key press status of the specified action
		 * @name isKeyPressed
		 * @memberOf me.input
		 * @public
		 * @function
		 * @param {String} action user defined corresponding action
		 * @return {Boolean} true if pressed
		 * @example
		 * if (me.input.isKeyPressed('left'))
		 * {
		 *    //do something
		 * }
		 * else if (me.input.isKeyPressed('right'))
		 * {
		 *    //do something else...
		 * }
		 *
		 */

		obj.isKeyPressed = function(action) {
			if (keyStatus[action] && !keyLocked[action]) {
				if (keyLock[action]) {
					keyLocked[action] = true;
				}
				return true;
			}
			return false;
		};

		/**
		 * return the key status of the specified action
		 * @name keyStatus
		 * @memberOf me.input
		 * @public
		 * @function
		 * @param {String} action user defined corresponding action
		 * @return {Boolean} down (true) or up(false)
		 */

		obj.keyStatus = function(action) {
			return (keyStatus[action] > 0);
		};

		
		/**
		 * trigger the specified key (simulated) event <br>
		 * @name triggerKeyEvent
		 * @memberOf me.input
		 * @public
		 * @function
		 * @param {me.input#KEY} keycode
		 * @param {Boolean} true to trigger a key press, or false for key release
		 * @example
		 * // trigger a key press
		 * me.input.triggerKeyEvent(me.input.KEY.LEFT, true);
		 */

		obj.triggerKeyEvent = function(keycode, status) {
			if (status) {
				keydown({}, keycode);
			}
			else {
				keyup({}, keycode);
			}
		};

		
		/**
		 * associate a user defined action to a keycode
		 * @name bindKey
		 * @memberOf me.input
		 * @public
		 * @function
		 * @param {me.input#KEY} keycode
		 * @param {String} action user defined corresponding action
		 * @param {Boolean} lock cancel the keypress event once read
		 * @example
		 * // enable the keyboard
		 * me.input.bindKey(me.input.KEY.LEFT,  "left");
		 * me.input.bindKey(me.input.KEY.RIGHT, "right");
		 * me.input.bindKey(me.input.KEY.X,     "jump", true);
		 */
		obj.bindKey = function(keycode, action, lock) {
			// make sure the keyboard is enable
			enableKeyboardEvent();

			KeyBinding[keycode] = action;

			keyStatus[action] = 0;
			keyLock[action] = lock ? lock : false;
			keyLocked[action] = false;
			keyRefs[action] = {};
		};
		
		/**
		 * unlock a key manually
		 * @name unlockKey
		 * @memberOf me.input
		 * @public
		 * @function
		 * @param {String} action user defined corresponding action
		 * @example
		 * // Unlock jump when touching the ground
		 * if(!this.falling && !this.jumping) {
		 * me.input.unlockKey("jump");
		 * }
		 */
		obj.unlockKey = function(action) {
			keyLocked[action] = false;			
		};
		
		/**
		 * unbind the defined keycode
		 * @name unbindKey
		 * @memberOf me.input
		 * @public
		 * @function
		 * @param {me.input#KEY} keycode
		 * @example
		 * me.input.unbindKey(me.input.KEY.LEFT);
		 */
		obj.unbindKey = function(keycode) {
			// clear the event status
			keyStatus[KeyBinding[keycode]] = 0;
			keyLock[KeyBinding[keycode]] = false;
			keyRefs[KeyBinding[keycode]] = {};
			// remove the key binding
			KeyBinding[keycode] = null;
		};
		
		/** 
		 * Translate the specified x and y values from the global (absolute) 
		 * coordinate to local (viewport) relative coordinate.
		 * @name globalToLocal
		 * @memberOf me.input
		 * @public
		 * @function
		 * @param {Number} x the global x coordinate to be translated.
		 * @param {Number} y the global y coordinate to be translated.
		 * @return {me.Vector2d} A vector object with the corresponding translated coordinates.
		 * @example
		 * onMouseEvent : function(e) {
		 *    // convert the given into local (viewport) relative coordinates
		 *    var pos = me.input.globalToLocal(e.clientX, e,clientY);
		 *    // do something with pos !
		 * };
		 */
		obj.globalToLocal = function (x, y) {
			var offset = obj.offset;
			var pixelRatio = me.device.getPixelRatio();
			x -= offset.left;
			y -= offset.top;
			var scale = me.sys.scale;
			if (scale.x !== 1.0 || scale.y !== 1.0) {
				x/= scale.x;
				y/= scale.y;
			}
			return new me.Vector2d(x * pixelRatio, y * pixelRatio);
		};

		/**
		 * Associate a mouse (button) action to a keycode<br>
		 * Left button – 0
		 * Middle button – 1
		 * Right button – 2
		 * @name bindMouse
		 * @memberOf me.input
		 * @public
		 * @function
		 * @param {Number} button (accordingly to W3C values : 0,1,2 for left, middle and right buttons)
		 * @param {me.input#KEY} keyCode
		 * @example
		 * // enable the keyboard
		 * me.input.bindKey(me.input.KEY.X, "shoot");
		 * // map the left button click on the X key
		 * me.input.bindMouse(me.input.mouse.LEFT, me.input.KEY.X);
		 */
		obj.bindMouse = function (button, keyCode)
		{
			// make sure the mouse is initialized
			enablePointerEvent();
			
			// throw an exception if no action is defined for the specified keycode
			if (!KeyBinding[keyCode])
			  throw "melonJS : no action defined for keycode " + keyCode;
			// map the mouse button to the keycode
			obj.mouse.bind[button] = keyCode;
		};
		/**
		 * unbind the defined keycode
		 * @name unbindMouse
		 * @memberOf me.input
		 * @public
		 * @function
		 * @param {Number} button (accordingly to W3C values : 0,1,2 for left, middle and right buttons)
		 * @example
		 * me.input.unbindMouse(me.input.mouse.LEFT);
		 */
		obj.unbindMouse = function(button) {
			// clear the event status
			obj.mouse.bind[button] = null;
		};
		
		/**
		 * Associate a touch action to a keycode
		 * @name bindTouch
		 * @memberOf me.input
		 * @public
		 * @function
		 * @param {me.input#KEY} keyCode
		 * @example
		 * // enable the keyboard
		 * me.input.bindKey(me.input.KEY.X, "shoot");
		 * // map the touch event on the X key
		 * me.input.bindTouch(me.input.KEY.X);
		 */
		obj.bindTouch = function (keyCode)
		{	
			// reuse the mouse emulation stuff
			// where left mouse button is map to touch event
			obj.bindMouse(me.input.mouse.LEFT, keyCode);
		};
		
		/**
		 * unbind the defined touch binding
		 * @name unbindTouch
		 * @memberOf me.input
		 * @public
		 * @function
		 * @example
		 * me.input.unbindTouch();
		 */
		obj.unbindTouch = function() {
			// clear the key binding
			obj.unbindMouse(me.input.mouse.LEFT);
		};


			
		/**
		 * allows registration of event listeners on the object target. <br>
		 * (on a touch enabled device mouse event will automatically be converted to touch event)<br>
		 * <br>
		 * melonJS defines the additional `gameX` and `gameY` properties when passing the Event object <br>
		 * to the defined callback (see below)<br>
		 * @see external:Event
		 * @name registerPointerEvent
		 * @memberOf me.input
		 * @public
		 * @function
		 * @param {String} eventType  The event type for which the object is registering ('mousemove','mousedown','mouseup','mousewheel','touchstart','touchmove','touchend')
		 * @param {me.Rect} rect object target (or corresponding region defined through me.Rect)
		 * @param {Function} callback methods to be called when the event occurs.
		 * @param {Boolean} [floating="floating property of the given object"] specify if the object is a floating object (if yes, screen coordinates are used, if not mouse/touch coordinates will be converted to world coordinates)
		 * @example
		 * // register on the 'mousemove' event
		 * me.input.registerPointerEvent('mousemove', this.collisionBox, this.mouseMove.bind(this));
		 */
		obj.registerPointerEvent = function (eventType, rect, callback, floating) {
		    // make sure the mouse/touch events are initialized
		    enablePointerEvent();

		    // convert mouse events to iOS/PointerEvent equivalent
		    if ((mouseEventList.indexOf(eventType) !== -1) && (me.device.touch || me.device.pointerEnabled)) {
		        eventType = activeEventList[mouseEventList.indexOf(eventType)];
		    }
			// >>>TODO<<< change iOS touch event to their PointerEvent equivalent & vice-versa
			
		    // check if this is supported event
		    if (eventType && (activeEventList.indexOf(eventType) !== -1)) {
		        // register the event
		        if (!evtHandlers[eventType]) {
		            evtHandlers[eventType] = [];
		        }
		        // check if this is a floating object or not
		        var _float = rect.floating === true ? true : false;
		        // check if there is a given parameter
		        if (floating) {
		            // ovveride the previous value
		            _float = floating === true ? true : false;
		        }
		        // initialize the handler
		        evtHandlers[eventType].push({ rect: rect || null, cb: callback, floating: _float });
		        return;
		    }
		    throw "melonJS : invalid event type : " + eventType;
		};
		
		/**
		 * allows the removal of event listeners from the object target.
		 * note : on a touch enabled device mouse event will automatically be converted to touch event
		 * @name releasePointerEvent
		 * @memberOf me.input
		 * @public
		 * @function
		 * @param {String} eventType  The event type for which the object is registering ('mousemove', 'mousedown', 'mouseup', 'mousewheel', 'click', 'dblclick', 'touchstart', 'touchmove', 'touchend', 'tap', 'dbltap')
		 * @param {me.Rect} region object target (or corresponding region defined through me.Rect)
		 * @example
		 * // release the registered object/region on the 'mousemove' event
		 * me.input.releasePointerEvent('mousemove', this.collisionBox);
		 */
		obj.releasePointerEvent = function(eventType, rect) {
			// convert mouse events to iOS/MSPointer equivalent
		    if ((mouseEventList.indexOf(eventType) !== -1) && (me.device.touch || me.device.pointerEnabled)) {
		        eventType = activeEventList[mouseEventList.indexOf(eventType)];
		    }
			// >>>TODO<<< change iOS touch event to their PointerEvent equivalent & vice-versa
			
		    // check if this is supported event
		    if (eventType && (activeEventList.indexOf(eventType) !== -1)) {
				// unregister the event
				if (!evtHandlers[eventType]) {
					evtHandlers[eventType] = [];
				}
				var handlers = evtHandlers[eventType];
				if (handlers) {
					for (var i = handlers.length, handler; i--, handler = handlers[i];) {
						if (handler.rect === rect) {
							// make sure all references are null
							handler.rect = handler.cb = handler.floating = null;
							evtHandlers[eventType].splice(i, 1);
						}
					}
				}
				return;
			}
			throw "melonJS : invalid event type : " + eventType;
		};

	    // return our object
		return obj;

	})();

	/*---------------------------------------------------------*/
	// END END END
	/*---------------------------------------------------------*/
=======
    /**
     * @namespace me.input
     * @memberOf me
     */
    me.input = (function() {

        // hold public stuff in our singleton
        var obj = {};

        /*---------------------------------------------

            PRIVATE STUFF

          ---------------------------------------------*/

        /**
         * prevent event propagation
         * @ignore
         */
        obj._preventDefault = function (e) {
            // stop event propagation
            if (e.stopPropagation) {
                e.stopPropagation();
            }
            else {
                e.cancelBubble = true;
            }
            // stop event default processing
            if (e.preventDefault)  {
                e.preventDefault();
            }
            else  {
                e.returnValue = false;
            }

            return false;
        };


        /*---------------------------------------------

            PUBLIC STUFF

          ---------------------------------------------*/

        /**
         * Global flag to specify if melonJS should prevent default browser action on registered key events <br>
         * This is also configurable per key through the bindKey function
         * default : true
         * @public
         * @type Boolean
         * @name preventDefault
         * @memberOf me.input
         */
        obj.preventDefault = true;

        // return our object
        return obj;

    })();

    /*---------------------------------------------------------*/
    // END END END
    /*---------------------------------------------------------*/
>>>>>>> 17f65338
})(window);<|MERGE_RESOLUTION|>--- conflicted
+++ resolved
@@ -7,894 +7,6 @@
 
 (function(window) {
 
-<<<<<<< HEAD
-	 /**
-	  * Event X coordinate relative to the viewport<br>
-	  * @memberof! external:Event#
-	  * @name external:Event#gameScreenX
-	  * @type {Number}
-	  */
-
-	 /**
-	  * Event Y coordinate relative to the viewport<br>
-	  * @memberof! external:Event#
-	  * @name external:Event#gameScreenY
-	  * @type {Number}
-	  */
-
-	 /**
-	  * Event X coordinate relative to the map<br>
-	  * @memberof! external:Event#
-	  * @name external:Event#gameWorldX
-	  * @type {Number}
-	  */
-
-	 /**
-	  * Event Y coordinate relative to the map<br>
-	  * @memberof! external:Event#
-	  * @name external:Event#gameWorldY
-	  * @type {Number}
-	  */
-	  
-	 /**
-	  * The unique identifier of the contact for a touch, mouse or pen <br>
-	  * (This id is also defined on non Pointer Event Compatible platform like pure mouse or iOS-like touch event) 
-	  * @memberof! external:Event#
-	  * @name external:Event#pointerId
-	  * @type {Number}
-	  * @see http://msdn.microsoft.com/en-us/library/windows/apps/hh466123.aspx
-	  */
-
-	/**
-	 * There is no constructor function for me.input.
-	 * @namespace me.input
-	 * @memberOf me
-	 */
-	me.input = (function() {
-
-		// hold public stuff in our singleton
-		var obj = {};
-
-		/*---------------------------------------------
-			
-			PRIVATE STUFF
-				
-		  ---------------------------------------------*/
-
-		// list of binded keys
-		var KeyBinding = {};
-
-		// corresponding actions
-		var keyStatus = {};
-
-		// lock enable flag for keys
-		var keyLock = {};
-		// actual lock status of each key
-		var keyLocked = {};
-
-		// List of binded keys being held
-		var keyRefs = {};
-
-		// list of registered Event handlers
-		var evtHandlers = {};
-
-		// some usefull flags
-		var keyboardInitialized = false;
-		var pointerInitialized = false;
-		
-		// to keep track of the supported wheel event
-		var wheeltype = 'mousewheel';
-
-		// Track last event timestamp to prevent firing events out of order
-		var lastTimeStamp = 0;
-
-	    // list of supported mouse & touch events
-		var activeEventList = null;
-		var mouseEventList =   ['mousewheel', 'mousemove', 'mousedown', 'mouseup', undefined, 'click', 'dblclick'];
-		var touchEventList =   [undefined, 'touchmove', 'touchstart', 'touchend', 'touchcancel', 'tap', 'dbltap'];
-		// (a polyfill will probably be required at some stage, once this will be fully standardized
-		var pointerEventList = ['mousewheel', 'pointermove', 'pointerdown', 'pointerup', 'pointercancel', undefined, undefined ];
-		var MSPointerEventList = ['mousewheel', 'MSPointerMove', 'MSPointerDown', 'MSPointerUp', 'MSPointerCancel', undefined, undefined ];
-		
-		// internal constants
-		var MOUSE_WHEEL = 0;
-		var POINTER_MOVE = 1;
-		var POINTER_DOWN = 2;
-		var POINTER_UP = 3;
-		var POINTER_CANCEL = 4;
-
-		/**
-		 * enable keyboard event
-		 * @ignore
-		 */
-
-		function enableKeyboardEvent() {
-			if (!keyboardInitialized) {
-				window.addEventListener('keydown', keydown, false);
-				window.addEventListener('keyup', keyup, false);
-				keyboardInitialized = true;
-			}
-		}
-		
-		/** 
-		 * addEventListerner for the specified event list and callback
-		 * @private
-		 */
-		function registerEventListener(eventList, callback) {
-			for (var x = 2; x < eventList.length; ++x) {
-				if (eventList[x] !== undefined) {
-					me.video.getScreenCanvas().addEventListener(eventList[x], callback, false);
-				}
-			}
-		}
-		
-		
-		/**
-		 * enable pointer event (MSPointer/Mouse/Touch)
-		 * @ignore
-		 */
-		function enablePointerEvent() {
-			if (!pointerInitialized) {
-				// initialize mouse pos (0,0)
-				obj.changedTouches.push({ x: 0, y: 0 });
-				obj.mouse.pos = new me.Vector2d(0,0);
-				// get relative canvas position in the page
-				obj.offset = me.video.getPos();
-				// Automatically update relative canvas position on scroll
-				window.addEventListener("scroll", throttle(100, false,
-					function (e) {
-						obj.offset = me.video.getPos();
-						me.event.publish(me.event.WINDOW_ONSCROLL, [ e ]);
-					}
-				), false);
-
-				// check standard
-				if(window.navigator.pointerEnabled) {
-					activeEventList = pointerEventList;
-				}
-				else if(window.navigator.msPointerEnabled) { // check for backward compatibility with the 'MS' prefix
-					activeEventList = MSPointerEventList;
-				}
-				else if (me.device.touch) { //  `touch****` events for iOS/Android devices
-					activeEventList = touchEventList;
-				}
-				else { // Regular Mouse events
-					activeEventList = mouseEventList;
-				}
-
-				registerEventListener(activeEventList, onPointerEvent);
-
-				// detect wheel event support
-				// Modern browsers support "wheel", Webkit and IE support at least "mousewheel
-				wheeltype = "onwheel" in document.createElement("div") ? "wheel" : "mousewheel";
-				window.addEventListener(wheeltype, onMouseWheel, false);
-
-				// set the PointerMove/touchMove/MouseMove event
-				if (obj.throttlingInterval === undefined) {
-					// set the default value
-					obj.throttlingInterval = Math.floor(1000/me.sys.fps);
-				}
-				// if time interval <= 16, disable the feature
-				if (obj.throttlingInterval < 17) {
-					me.video.getScreenCanvas().addEventListener(activeEventList[POINTER_MOVE], onMoveEvent, false);
-				}
-				else {
-					me.video.getScreenCanvas().addEventListener(activeEventList[POINTER_MOVE], throttle(obj.throttlingInterval, false, function(e){onMoveEvent(e);}), false);
-				}
-				pointerInitialized = true;
-			}
-		}
-
-
-		/**
-		 * prevent event propagation
-		 * @ignore
-		 */
-		function preventDefault(e) {
-			// stop event propagation
-			if (e.stopPropagation) {
-				e.stopPropagation();
-			}
-			else {
-				e.cancelBubble = true; 
-			}
-			// stop event default processing
-			if (e.preventDefault)  {
-				e.preventDefault();
-			}
-			else  {
-				e.returnValue = false;
-			}
-
-			return false;
-		}
-
-		/**
-		 * key down event
-		 * @ignore
-		 */
-		function keydown(e, keyCode, mouseButton) {
-
-            keyCode = keyCode || e.keyCode || e.which;
-            var action = KeyBinding[keyCode];
-
-            // publish a message for keydown event
-            me.event.publish(me.event.KEYDOWN, [
-                action,
-                keyCode,
-                action ? !keyLocked[action] : true
-            ]);
-
-			if (action) {
-				if (!keyLocked[action]) {
-					var trigger = mouseButton ? mouseButton : keyCode;
-					if (!keyRefs[action][trigger]) {
-						keyStatus[action]++;
-						keyRefs[action][trigger] = true;
-					}
-				}
-				// prevent event propagation
-				return preventDefault(e);
-			}
-
-			return true;
-		}
-
-
-		/**
-		 * key up event
-		 * @ignore
-		 */
-		function keyup(e, keyCode, mouseButton) {
-
-            keyCode = keyCode || e.keyCode || e.which;
-            var action = KeyBinding[keyCode];
-
-            // publish a message for keydown event
-            me.event.publish(me.event.KEYUP, [ action, keyCode ]);
-
-			if (action) {
-				var trigger = mouseButton ? mouseButton : keyCode;
-				keyRefs[action][trigger] = undefined;
-				if (keyStatus[action] > 0)
-					keyStatus[action]--;
-				keyLocked[action] = false;
-
-				// prevent the event propagation
-				return preventDefault(e);
-			}
-
-			return true;
-		}
-		
-		/**
-		 * propagate events to registered objects 
-		 * @ignore
-		 */
-		function dispatchEvent(e) {
-			var handled = false;
-			var handlers = evtHandlers[e.type];
-
-			// Convert touchcancel -> touchend, and pointercancel -> pointerup
-			if (!handlers) {
-				if (activeEventList.indexOf(e.type) === POINTER_CANCEL) {
-					handlers = evtHandlers[activeEventList[POINTER_UP]];
-				} else {
-					handlers = evtHandlers[e.type];
-				}
-			}
-
-			if (handlers) {
-				// get the current screen to world offset 
-				var offset = me.game.viewport.localToWorld(0,0);
-				for(var t=0, l=obj.changedTouches.length; t<l; t++) {
-					// Do not fire older events
-					if (typeof(e.timeStamp) !== "undefined") {
-						if (e.timeStamp < lastTimeStamp) continue;
-						lastTimeStamp = e.timeStamp;
-					}
-
-					// if PointerEvent is not supported 
-					if (!me.device.pointerEnabled) {	
-						// -> define pointerId to simulate the PointerEvent standard
-						e.pointerId = obj.changedTouches[t].id;
-					}
-
-					/* Initialize the two coordinate space properties. */
-					e.gameScreenX = obj.changedTouches[t].x;
-					e.gameScreenY = obj.changedTouches[t].y;
-					e.gameWorldX = e.gameScreenX + offset.x;
-					e.gameWorldY = e.gameScreenY + offset.y;
-					// parse all handlers
-					for (var i = handlers.length, handler; i--, handler = handlers[i];) {
-						/* Set gameX and gameY depending on floating. */
-						if (handler.floating === true) {
-							e.gameX = e.gameScreenX;
-							e.gameY = e.gameScreenY;
-						} else {
-							e.gameX = e.gameWorldX;
-							e.gameY = e.gameWorldY;
-						}
-						// call the defined handler
-						if ((handler.rect === null) || handler.rect.containsPoint(e.gameX, e.gameY)) {
-							// trigger the corresponding callback
-							if (handler.cb(e) === false) {
-								// stop propagating the event if return false 
-								handled = true;
-								break;
-							}
-						}
-					}
-				} 
-			}
-			return handled;
-		}
-		
-		/**
-		 * translate event coordinates
-		 * @ignore
-		 */
-		function updateCoordFromEvent(e) {
-			var local;
-
-			// reset the touch array cache
-			obj.changedTouches.length=0;
-			
-			// PointerEvent or standard Mouse event
-			if (!e.touches) {
-				local = obj.globalToLocal(e.clientX, e.clientY);
-				local.id =  e.pointerId || 1;
-				obj.changedTouches.push(local);
-			}
-			// iOS/Android like touch event
-			else {
-				for(var i=0, l=e.changedTouches.length; i<l; i++) {
-					var t = e.changedTouches[i];
-					local = obj.globalToLocal(t.clientX, t.clientY);
-					local.id = t.identifier;
-					obj.changedTouches.push(local);
-				}
-			}
-			// if event.isPrimary is defined and false, return
-			if (e.isPrimary === false) {
-				return;
-			}
-			// Else use the first entry to simulate mouse event
-			obj.mouse.pos.set(obj.changedTouches[0].x,obj.changedTouches[0].y);
-		}
-
-	
-		/**
-		 * mouse event management (mousewheel)
-		 * @ignore
-		 */
-		function onMouseWheel(e) {
-			/* jshint expr:true */
-			if (e.target === me.video.getScreenCanvas()) {
-				// create a (fake) normalized event object
-				var _event = {
-					deltaMode : 1,
-					type : "mousewheel",
-					deltaX: e.deltaX,
-					deltaY: e.deltaY,
-					deltaZ: e.deltaZ
-				};
-				if ( wheeltype === "mousewheel" ) {
-					_event.deltaY = - 1/40 * e.wheelDelta;
-					// Webkit also support wheelDeltaX
-					e.wheelDeltaX && ( _event.deltaX = - 1/40 * e.wheelDeltaX );
-				}
-				// dispatch mouse event to registered object
-				if (dispatchEvent(_event)) {
-					// prevent default action
-					return preventDefault(e);
-				}
-			}
-			return true;
-		}
-
-		
-		/**
-		 * mouse/touch/pointer event management (move)
-		 * @ignore
-		 */
-		function onMoveEvent(e) {
-			// update position
-			updateCoordFromEvent(e);
-			// dispatch mouse event to registered object
-			if (dispatchEvent(e)) {
-				// prevent default action
-				return preventDefault(e);
-			}
-			return true;
-		}
-		
-		/**
-		 * mouse/touch/pointer event management (start/down, end/up)
-		 * @ignore
-		 */
-		function onPointerEvent(e) {
-			// update the pointer position
-			updateCoordFromEvent(e);
-		
-			// dispatch event to registered objects
-			if (dispatchEvent(e)) {
-				// prevent default action
-				return preventDefault(e);
-			}
-
-			// in case of touch event button is undefined
-			var button = e.button || 0;
-			var keycode = obj.mouse.bind[button];
-
-			// check if mapped to a key
-			if (keycode) {
-				if (e.type === activeEventList[POINTER_DOWN])
-					return keydown(e, keycode, button + 1);
-				else // 'mouseup' or 'touchend'
-					return keyup(e, keycode, button + 1);
-			}
-
-			return true;
-		}
-
-		/*---------------------------------------------
-			
-			PUBLIC STUFF
-				
-		  ---------------------------------------------*/
-		
-		/**
-		 * Mouse information<br>
-		 * properties : <br>
-		 * pos (me.Vector2d) : pointer position (in screen coordinates) <br>
-		 * LEFT : constant for left button <br>
-		 * MIDDLE : constant for middle button <br>
-		 * RIGHT : constant for right button <br>
-		 * @public
-		 * @enum {number}
-		 * @name mouse
-		 * @memberOf me.input
-		 */		
-		 obj.mouse = {
-			// mouse position
-			pos : null,
-			// button constants (W3C)
-			LEFT:	0,
-			MIDDLE: 1,
-			RIGHT:	2,
-			// bind list for mouse buttons
-			bind: [ 0, 0, 0 ]
-		};
-
-		/**
-		 * cache value for the offset of the canvas position within the page
-		 * @private
-		 */
-		obj.offset = null;
-		
-		/**
-		 * time interval for event throttling in milliseconds<br>
-		 * default value : "1000/me.sys.fps" ms<br>
-		 * set to 0 ms to disable the feature
-		 * @public
-		 * @type Number
-		 * @name throttlingInterval
-		 * @memberOf me.input
-		 */
-		obj.throttlingInterval = undefined;
-			
-		/**
-		 * Array of object containing changed touch information (iOS event model)<br>
-		 * properties : <br>
-		 * x : x position of the touch event in the canvas (screen coordinates)<br>
-		 * y : y position of the touch event in the canvas (screen coordinates)<br>
-		 * id : unique finger identifier<br>
-		 * @public
-		 * @type Array
-		 * @name touches
-		 * @memberOf me.input
-		 */		
-		obj.changedTouches = [];
-		
-		/**
-		 * list of mappable keys :
-		 * LEFT, UP, RIGHT, DOWN, ENTER, SHIFT, CTRL, ALT, PAUSE, ESC, ESCAPE, [0..9], [A..Z]
-		 * @public
-		 * @enum {number}
-		 * @name KEY
-		 * @memberOf me.input
-		 */
-		obj.KEY = {
-			'LEFT' : 37,
-			'UP' : 38,
-			'RIGHT' : 39,
-			'DOWN' : 40,
-			'ENTER' : 13,
-			'TAB' : 9,
-			'SHIFT' : 16,
-			'CTRL' : 17,
-			'ALT' : 18,
-			'PAUSE' : 19,
-			'ESC' : 27,
-			'SPACE' : 32,
-			'NUM0' : 48,
-			'NUM1' : 49,
-			'NUM2' : 50,
-			'NUM3' : 51,
-			'NUM4' : 52,
-			'NUM5' : 53,
-			'NUM6' : 54,
-			'NUM7' : 55,
-			'NUM8' : 56,
-			'NUM9' : 57,
-			'A' : 65,
-			'B' : 66,
-			'C' : 67,
-			'D' : 68,
-			'E' : 69,
-			'F' : 70,
-			'G' : 71,
-			'H' : 72,
-			'I' : 73,
-			'J' : 74,
-			'K' : 75,
-			'L' : 76,
-			'M' : 77,
-			'N' : 78,
-			'O' : 79,
-			'P' : 80,
-			'Q' : 81,
-			'R' : 82,
-			'S' : 83,
-			'T' : 84,
-			'U' : 85,
-			'V' : 86,
-			'W' : 87,
-			'X' : 88,
-			'Y' : 89,
-			'Z' : 90
-		};
-
-		/**
-		 * return the key press status of the specified action
-		 * @name isKeyPressed
-		 * @memberOf me.input
-		 * @public
-		 * @function
-		 * @param {String} action user defined corresponding action
-		 * @return {Boolean} true if pressed
-		 * @example
-		 * if (me.input.isKeyPressed('left'))
-		 * {
-		 *    //do something
-		 * }
-		 * else if (me.input.isKeyPressed('right'))
-		 * {
-		 *    //do something else...
-		 * }
-		 *
-		 */
-
-		obj.isKeyPressed = function(action) {
-			if (keyStatus[action] && !keyLocked[action]) {
-				if (keyLock[action]) {
-					keyLocked[action] = true;
-				}
-				return true;
-			}
-			return false;
-		};
-
-		/**
-		 * return the key status of the specified action
-		 * @name keyStatus
-		 * @memberOf me.input
-		 * @public
-		 * @function
-		 * @param {String} action user defined corresponding action
-		 * @return {Boolean} down (true) or up(false)
-		 */
-
-		obj.keyStatus = function(action) {
-			return (keyStatus[action] > 0);
-		};
-
-		
-		/**
-		 * trigger the specified key (simulated) event <br>
-		 * @name triggerKeyEvent
-		 * @memberOf me.input
-		 * @public
-		 * @function
-		 * @param {me.input#KEY} keycode
-		 * @param {Boolean} true to trigger a key press, or false for key release
-		 * @example
-		 * // trigger a key press
-		 * me.input.triggerKeyEvent(me.input.KEY.LEFT, true);
-		 */
-
-		obj.triggerKeyEvent = function(keycode, status) {
-			if (status) {
-				keydown({}, keycode);
-			}
-			else {
-				keyup({}, keycode);
-			}
-		};
-
-		
-		/**
-		 * associate a user defined action to a keycode
-		 * @name bindKey
-		 * @memberOf me.input
-		 * @public
-		 * @function
-		 * @param {me.input#KEY} keycode
-		 * @param {String} action user defined corresponding action
-		 * @param {Boolean} lock cancel the keypress event once read
-		 * @example
-		 * // enable the keyboard
-		 * me.input.bindKey(me.input.KEY.LEFT,  "left");
-		 * me.input.bindKey(me.input.KEY.RIGHT, "right");
-		 * me.input.bindKey(me.input.KEY.X,     "jump", true);
-		 */
-		obj.bindKey = function(keycode, action, lock) {
-			// make sure the keyboard is enable
-			enableKeyboardEvent();
-
-			KeyBinding[keycode] = action;
-
-			keyStatus[action] = 0;
-			keyLock[action] = lock ? lock : false;
-			keyLocked[action] = false;
-			keyRefs[action] = {};
-		};
-		
-		/**
-		 * unlock a key manually
-		 * @name unlockKey
-		 * @memberOf me.input
-		 * @public
-		 * @function
-		 * @param {String} action user defined corresponding action
-		 * @example
-		 * // Unlock jump when touching the ground
-		 * if(!this.falling && !this.jumping) {
-		 * me.input.unlockKey("jump");
-		 * }
-		 */
-		obj.unlockKey = function(action) {
-			keyLocked[action] = false;			
-		};
-		
-		/**
-		 * unbind the defined keycode
-		 * @name unbindKey
-		 * @memberOf me.input
-		 * @public
-		 * @function
-		 * @param {me.input#KEY} keycode
-		 * @example
-		 * me.input.unbindKey(me.input.KEY.LEFT);
-		 */
-		obj.unbindKey = function(keycode) {
-			// clear the event status
-			keyStatus[KeyBinding[keycode]] = 0;
-			keyLock[KeyBinding[keycode]] = false;
-			keyRefs[KeyBinding[keycode]] = {};
-			// remove the key binding
-			KeyBinding[keycode] = null;
-		};
-		
-		/** 
-		 * Translate the specified x and y values from the global (absolute) 
-		 * coordinate to local (viewport) relative coordinate.
-		 * @name globalToLocal
-		 * @memberOf me.input
-		 * @public
-		 * @function
-		 * @param {Number} x the global x coordinate to be translated.
-		 * @param {Number} y the global y coordinate to be translated.
-		 * @return {me.Vector2d} A vector object with the corresponding translated coordinates.
-		 * @example
-		 * onMouseEvent : function(e) {
-		 *    // convert the given into local (viewport) relative coordinates
-		 *    var pos = me.input.globalToLocal(e.clientX, e,clientY);
-		 *    // do something with pos !
-		 * };
-		 */
-		obj.globalToLocal = function (x, y) {
-			var offset = obj.offset;
-			var pixelRatio = me.device.getPixelRatio();
-			x -= offset.left;
-			y -= offset.top;
-			var scale = me.sys.scale;
-			if (scale.x !== 1.0 || scale.y !== 1.0) {
-				x/= scale.x;
-				y/= scale.y;
-			}
-			return new me.Vector2d(x * pixelRatio, y * pixelRatio);
-		};
-
-		/**
-		 * Associate a mouse (button) action to a keycode<br>
-		 * Left button – 0
-		 * Middle button – 1
-		 * Right button – 2
-		 * @name bindMouse
-		 * @memberOf me.input
-		 * @public
-		 * @function
-		 * @param {Number} button (accordingly to W3C values : 0,1,2 for left, middle and right buttons)
-		 * @param {me.input#KEY} keyCode
-		 * @example
-		 * // enable the keyboard
-		 * me.input.bindKey(me.input.KEY.X, "shoot");
-		 * // map the left button click on the X key
-		 * me.input.bindMouse(me.input.mouse.LEFT, me.input.KEY.X);
-		 */
-		obj.bindMouse = function (button, keyCode)
-		{
-			// make sure the mouse is initialized
-			enablePointerEvent();
-			
-			// throw an exception if no action is defined for the specified keycode
-			if (!KeyBinding[keyCode])
-			  throw "melonJS : no action defined for keycode " + keyCode;
-			// map the mouse button to the keycode
-			obj.mouse.bind[button] = keyCode;
-		};
-		/**
-		 * unbind the defined keycode
-		 * @name unbindMouse
-		 * @memberOf me.input
-		 * @public
-		 * @function
-		 * @param {Number} button (accordingly to W3C values : 0,1,2 for left, middle and right buttons)
-		 * @example
-		 * me.input.unbindMouse(me.input.mouse.LEFT);
-		 */
-		obj.unbindMouse = function(button) {
-			// clear the event status
-			obj.mouse.bind[button] = null;
-		};
-		
-		/**
-		 * Associate a touch action to a keycode
-		 * @name bindTouch
-		 * @memberOf me.input
-		 * @public
-		 * @function
-		 * @param {me.input#KEY} keyCode
-		 * @example
-		 * // enable the keyboard
-		 * me.input.bindKey(me.input.KEY.X, "shoot");
-		 * // map the touch event on the X key
-		 * me.input.bindTouch(me.input.KEY.X);
-		 */
-		obj.bindTouch = function (keyCode)
-		{	
-			// reuse the mouse emulation stuff
-			// where left mouse button is map to touch event
-			obj.bindMouse(me.input.mouse.LEFT, keyCode);
-		};
-		
-		/**
-		 * unbind the defined touch binding
-		 * @name unbindTouch
-		 * @memberOf me.input
-		 * @public
-		 * @function
-		 * @example
-		 * me.input.unbindTouch();
-		 */
-		obj.unbindTouch = function() {
-			// clear the key binding
-			obj.unbindMouse(me.input.mouse.LEFT);
-		};
-
-
-			
-		/**
-		 * allows registration of event listeners on the object target. <br>
-		 * (on a touch enabled device mouse event will automatically be converted to touch event)<br>
-		 * <br>
-		 * melonJS defines the additional `gameX` and `gameY` properties when passing the Event object <br>
-		 * to the defined callback (see below)<br>
-		 * @see external:Event
-		 * @name registerPointerEvent
-		 * @memberOf me.input
-		 * @public
-		 * @function
-		 * @param {String} eventType  The event type for which the object is registering ('mousemove','mousedown','mouseup','mousewheel','touchstart','touchmove','touchend')
-		 * @param {me.Rect} rect object target (or corresponding region defined through me.Rect)
-		 * @param {Function} callback methods to be called when the event occurs.
-		 * @param {Boolean} [floating="floating property of the given object"] specify if the object is a floating object (if yes, screen coordinates are used, if not mouse/touch coordinates will be converted to world coordinates)
-		 * @example
-		 * // register on the 'mousemove' event
-		 * me.input.registerPointerEvent('mousemove', this.collisionBox, this.mouseMove.bind(this));
-		 */
-		obj.registerPointerEvent = function (eventType, rect, callback, floating) {
-		    // make sure the mouse/touch events are initialized
-		    enablePointerEvent();
-
-		    // convert mouse events to iOS/PointerEvent equivalent
-		    if ((mouseEventList.indexOf(eventType) !== -1) && (me.device.touch || me.device.pointerEnabled)) {
-		        eventType = activeEventList[mouseEventList.indexOf(eventType)];
-		    }
-			// >>>TODO<<< change iOS touch event to their PointerEvent equivalent & vice-versa
-			
-		    // check if this is supported event
-		    if (eventType && (activeEventList.indexOf(eventType) !== -1)) {
-		        // register the event
-		        if (!evtHandlers[eventType]) {
-		            evtHandlers[eventType] = [];
-		        }
-		        // check if this is a floating object or not
-		        var _float = rect.floating === true ? true : false;
-		        // check if there is a given parameter
-		        if (floating) {
-		            // ovveride the previous value
-		            _float = floating === true ? true : false;
-		        }
-		        // initialize the handler
-		        evtHandlers[eventType].push({ rect: rect || null, cb: callback, floating: _float });
-		        return;
-		    }
-		    throw "melonJS : invalid event type : " + eventType;
-		};
-		
-		/**
-		 * allows the removal of event listeners from the object target.
-		 * note : on a touch enabled device mouse event will automatically be converted to touch event
-		 * @name releasePointerEvent
-		 * @memberOf me.input
-		 * @public
-		 * @function
-		 * @param {String} eventType  The event type for which the object is registering ('mousemove', 'mousedown', 'mouseup', 'mousewheel', 'click', 'dblclick', 'touchstart', 'touchmove', 'touchend', 'tap', 'dbltap')
-		 * @param {me.Rect} region object target (or corresponding region defined through me.Rect)
-		 * @example
-		 * // release the registered object/region on the 'mousemove' event
-		 * me.input.releasePointerEvent('mousemove', this.collisionBox);
-		 */
-		obj.releasePointerEvent = function(eventType, rect) {
-			// convert mouse events to iOS/MSPointer equivalent
-		    if ((mouseEventList.indexOf(eventType) !== -1) && (me.device.touch || me.device.pointerEnabled)) {
-		        eventType = activeEventList[mouseEventList.indexOf(eventType)];
-		    }
-			// >>>TODO<<< change iOS touch event to their PointerEvent equivalent & vice-versa
-			
-		    // check if this is supported event
-		    if (eventType && (activeEventList.indexOf(eventType) !== -1)) {
-				// unregister the event
-				if (!evtHandlers[eventType]) {
-					evtHandlers[eventType] = [];
-				}
-				var handlers = evtHandlers[eventType];
-				if (handlers) {
-					for (var i = handlers.length, handler; i--, handler = handlers[i];) {
-						if (handler.rect === rect) {
-							// make sure all references are null
-							handler.rect = handler.cb = handler.floating = null;
-							evtHandlers[eventType].splice(i, 1);
-						}
-					}
-				}
-				return;
-			}
-			throw "melonJS : invalid event type : " + eventType;
-		};
-
-	    // return our object
-		return obj;
-
-	})();
-
-	/*---------------------------------------------------------*/
-	// END END END
-	/*---------------------------------------------------------*/
-=======
     /**
      * @namespace me.input
      * @memberOf me
@@ -959,5 +71,4 @@
     /*---------------------------------------------------------*/
     // END END END
     /*---------------------------------------------------------*/
->>>>>>> 17f65338
 })(window);