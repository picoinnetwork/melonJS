/*
 * MelonJS Game Engine
 * Copyright (C) 2011 - 2013, Olivier BIOT
 * http://www.melonjs.org
 *
 * Audio Mngt Objects
 *
 *
 */

(function($) {

	/**
	 * There is no constructor function for me.audio.
	 * @namespace me.audio
	 * @memberOf me
	 */
	me.audio = (function() {

		/*
		 * ---------------------------------------------
		 * PRIVATE STUFF
		 * ---------------------------------------------
		 */

		// hold public stuff in our singleton
		var obj = {};

		// audio channel list
		var audioTracks = {};

		// current music
		var current_track_id = null;
		var current_track = null;

		// enable/disable flag
		var sound_enable = true;

		// defaut reset value
		var reset_val = 0;// .01;

		// a retry counter
		var retry_counter = 0;

		// global volume setting
		var settings = {
			volume : 1.0,
			muted : false
		};

		// synchronous loader for mobile user agents
		var sync_loading = false;
		var sync_loader = [];

		/**
		 * return the first audio format extension supported by the browser
		 * @ignore
		 */
		function getSupportedAudioFormat(requestedFormat) {
			var result = "";
			var len = requestedFormat.length;

			// check for sound support by the browser
			if (me.device.sound) {
				var ext = "";
				for (var i = 0; i < len; i++) {
					ext = requestedFormat[i].toLowerCase().trim();
					// check extension against detected capabilities
					if (obj.capabilities[ext] &&
						obj.capabilities[ext].canPlay &&
						// get only the first valid OR first 'probably' playable codec
						(result === "" || obj.capabilities[ext].canPlayType === 'probably')
					) {
						result = ext;
						if (obj.capabilities[ext].canPlayType === 'probably') {
							break;
						}
					}
				}
			}

			if (result === "") {
				// deactivate sound
				sound_enable = false;
			}

			return result;
		}

		/**
		 * event listener callback on load error
		 * @ignore
		 */

		function soundLoadError(sound_id, onerror_cb) {
			// check the retry counter
			if (retry_counter++ > 3) {
				// something went wrong
				var errmsg = "melonJS: failed loading " + sound_id;
				if (me.sys.stopOnAudioError===false) {
					// disable audio
					me.audio.disable();
					// call error callback if defined
					if (onerror_cb) {
						onerror_cb();
					}
					// warning
					console.log(errmsg + ", disabling audio");
				} else {
					// throw an exception and stop everything !
					throw errmsg;
				}
			// else try loading again !
			} else {
				audioTracks[sound_id].load();
			}
		}

		/*
		 *---------------------------------------------
		 * PUBLIC STUFF
		 *---------------------------------------------
		 */

		// audio capabilities
		obj.capabilities = {
			mp3: {
				codec: 'audio/mpeg',
				canPlay: false,
				canPlayType: 'no'
			},
			ogg: {
				codec: 'audio/ogg; codecs="vorbis"',
				canPlay: false,
				canPlayType: 'no'
			},
			m4a: {
				codec: 'audio/mp4; codecs="mp4a.40.2"',
				canPlay: false,
				canPlayType: 'no'
			},
			wav: {
				codec: 'audio/wav; codecs="1"',
				canPlay: false,
				canPlayType: 'no'
			}
		};

		/**
		 * @ignore
		 */
		obj.detectCapabilities = function () {
			// init some audio variables
			var a = document.createElement('audio');
			if (a.canPlayType) {
				for (var c in obj.capabilities) {
					var canPlayType = a.canPlayType(obj.capabilities[c].codec);
					// convert the string to a boolean
					if (canPlayType !== "" && canPlayType !== "no") {
						obj.capabilities[c].canPlay = true;
						obj.capabilities[c].canPlayType = canPlayType;
					}
					// enable sound if any of the audio format is supported
					me.device.sound |= obj.capabilities[c].canPlay;
				}
			}
		};

		/**
		 * initialize the audio engine<br>
		 * the melonJS loader will try to load audio files corresponding to the
		 * browser supported audio format<br>
		 * if no compatible audio codecs are found, audio will be disabled
		 * @name init
		 * @memberOf me.audio
		 * @public
		 * @function
		 * @param {String}
		 *          audioFormat audio format provided ("mp3, ogg, m4a, wav")
		 * @example
		 * // initialize the "sound engine", giving "mp3" and "ogg" as desired audio format
		 * // i.e. on Safari, the loader will load all audio.mp3 files,
		 * // on Opera the loader will however load audio.ogg files
		 * me.audio.init("mp3,ogg");
		 */
		obj.init = function(audioFormat) {
			if (!me.initialized) {
				throw "melonJS: me.audio.init() called before engine initialization.";
			}
			// if no param is given to init we use mp3 by default
			audioFormat = typeof audioFormat === "string" ? audioFormat : "mp3";
			// convert it into an array
			this.audioFormats = audioFormat.split(',');

			return obj.isAudioEnable();
		};

		/**
		 * return true if audio is enable
		 *
		 * @see me.audio#enable
		 * @name isAudioEnable
		 * @memberOf me.audio
		 * @public
		 * @function
		 * @return {Boolean}
		 */
		obj.isAudioEnable = function() {
			return sound_enable;
		};

		/**
		 * enable audio output <br>
		 * only useful if audio supported and previously disabled through
		 * audio.disable()
		 *
		 * @see me.audio#disable
		 * @name enable
		 * @memberOf me.audio
		 * @public
		 * @function
		 */
		obj.enable = function() {
			sound_enable = me.device.sound;
		};

		/**
		 * disable audio output
		 *
		 * @name disable
		 * @memberOf me.audio
		 * @public
		 * @function
		 */
		obj.disable = function() {
			// stop the current track
			me.audio.stopTrack();
			// disable sound
			sound_enable = false;
		};

		/**
		 * Load an audio file.<br>
		 * <br>
		 * sound item must contain the following fields :<br>
		 * - name    : id of the sound<br>
		 * - src     : source path<br>
		 * @ignore
		 */
		obj.load = function(sound, onload_cb, onerror_cb) {
			// check for specific platform
			if (me.device.isMobile && !navigator.isCocoonJS) {
				if (sync_loading) {
					sync_loader.push([ sound, onload_cb, onerror_cb ]);
					return;
				}
				sync_loading = true;
			}
			var urls = [];
			for(var i = 0; i < this.audioFormats.length; i++) {
				urls.push(sound.src + sound.name + "." + this.audioFormats[i] + me.loader.nocache);
			}
			var soundclip = new Howl({
<<<<<<< HEAD
				urls : urls,
				volume : 1,
=======
				urls : [sound.src + sound.name + "." + activeAudioExt + me.loader.nocache],
				volume : 0,
>>>>>>> d28bfa30
				onloaderror : function() {
					soundLoadError.call(me.audio, sound.name, onerror_cb);
				},
				onload : function() {
					sync_loading = false;

					var next = sync_loader.shift();
					if(next) {
						obj.load.apply(obj, next);
					}

					retry_counter = 0;
					if(onload_cb) {
						onload_cb();
					}
				}
			});

			audioTracks[sound.name] = soundclip;

			return 1;
		};

		/**
		 * play the specified sound
		 * @name play
		 * @memberOf me.audio
		 * @public
		 * @function
		 * @param {String}
		 *            sound_id audio clip id
		 * @param {Boolean}
		 *            [loop=false] loop audio
		 * @param {Function}
		 *            [callback] callback function
		 * @param {Number}
		 *            [volume=default] Float specifying volume (0.0 - 1.0 values accepted).
		 * @example
		 * // play the "cling" audio clip
		 * me.audio.play("cling");
		 * // play & repeat the "engine" audio clip
		 * me.audio.play("engine", true);
		 * // play the "gameover_sfx" audio clip and call myFunc when finished
		 * me.audio.play("gameover_sfx", false, myFunc);
		 * // play the "gameover_sfx" audio clip with a lower volume level
		 * me.audio.play("gameover_sfx", false, null, 0.5);
		 */

		obj.play = function(sound_id, loop, callback, volume) {
			if(sound_enable) {
				var sound = audioTracks[sound_id.toLowerCase()];
				if(sound && typeof sound !== 'undefined') {
					sound.loop(loop || false);
					sound.volume(volume ? parseFloat(volume).clamp(0.0,1.0) : settings.volume);
					sound.mute(settings.muted);
					// remove callback so we don't double up
					if (typeof(callback) === 'function') {
						sound.off('end', callback);
						sound.on('end', callback);
					}
					sound.play();

					return sound;
				}
			}

			return null;
		};

		/**
		 * stop the specified sound on all channels
		 *
		 * @name stop
		 * @memberOf me.audio
		 * @public
		 * @function
		 * @param {String} sound_id audio clip id
		 * @example
		 * me.audio.stop("cling");
		 */
		obj.stop = function(sound_id) {
			if (sound_enable) {
				var sound = audioTracks[sound_id.toLowerCase()];
				if(sound && typeof sound !== 'undefined') {
					sound.stop();
				}
			}
		};

		/**
		 * pause the specified sound on all channels<br>
		 * this function does not reset the currentTime property
		 *
		 * @name pause
		 * @memberOf me.audio
		 * @public
		 * @function
		 * @param {String} sound_id audio clip id
		 * @example
		 * me.audio.pause("cling");
		 */
		obj.pause = function(sound_id) {
			if (sound_enable) {
				var sound = audioTracks[sound_id.toLowerCase()];
				if(sound && typeof sound !== 'undefined') {
					sound.pause();
				}
			}
		};

		/**
		 * play the specified audio track<br>
		 * this function automatically set the loop property to true<br>
		 * and keep track of the current sound being played.
		 *
		 * @name playTrack
		 * @memberOf me.audio
		 * @public
		 * @function
		 * @param {String} sound_id audio track id
		 * @param {Number} [volume=default] Float specifying volume (0.0 - 1.0 values accepted).
		 * @example
		 * me.audio.playTrack("awesome_music");
		 */
		obj.playTrack = function(sound_id, volume) {
			current_track = me.audio.play(sound_id, true, null, volume);
			current_track_id = sound_id.toLowerCase();
		};

		/**
		 * stop the current audio track
		 *
		 * @see me.audio#playTrack
		 * @name stopTrack
		 * @memberOf me.audio
		 * @public
		 * @function
		 * @example
		 * // play a awesome music
		 * me.audio.playTrack("awesome_music");
		 * // stop the current music
		 * me.audio.stopTrack();
		 */
		obj.stopTrack = function() {
			if (sound_enable && current_track) {
				current_track.pause();
				current_track_id = null;
				current_track = null;
			}
		};

		/**
		 * set the default global volume
		 * @name setVolume
		 * @memberOf me.audio
		 * @public
		 * @function
		 * @param {Number} volume Float specifying volume (0.0 - 1.0 values accepted).
		 */
		obj.setVolume = function(volume) {
			if (typeof(volume) === "number") {
				settings.volume = volume.clamp(0.0,1.0);
				if(sound_enable && current_track) {
					current_track.volume(settings.volume);
				}
			}
		};

		/**
		 * get the default global volume
		 * @name getVolume
		 * @memberOf me.audio
		 * @public
		 * @function
		 * @returns {Number} current volume value in Float [0.0 - 1.0] .
		 */
		obj.getVolume = function() {
			return settings.volume;
		};

		/**
		 * mute the specified sound
		 * @name mute
		 * @memberOf me.audio
		 * @public
		 * @function
		 * @param {String} sound_id audio clip id
		 */
		obj.mute = function(sound_id, mute) {
			// if not defined : true
			mute = (mute === undefined)?true:!!mute;
			var sound = audioTracks[sound_id.toLowerCase()];
			if(sound && typeof sound !== 'undefined') {
				sound.mute(true);
			}
		};

		/**
		 * unmute the specified sound
		 * @name unmute
		 * @memberOf me.audio
		 * @public
		 * @function
		 * @param {String} sound_id audio clip id
		 */
		obj.unmute = function(sound_id) {
			obj.mute(sound_id, false);
		};

		/**
		 * mute all audio
		 * @name muteAll
		 * @memberOf me.audio
		 * @public
		 * @function
		 */
		obj.muteAll = function() {
			settings.muted = true;
			for (var sound_id in audioTracks) {
				obj.mute(sound_id, settings.muted);
			}
		};

		/**
		 * unmute all audio
		 * @name unmuteAll
		 * @memberOf me.audio
		 * @public
		 * @function
		 */
		obj.unmuteAll = function() {
			settings.muted = false;
			for (var sound_id in audioTracks) {
				obj.mute(sound_id, settings.muted);
			}
		};

		/**
		 * returns the current track Id
		 * @name getCurrentTrack
		 * @memberOf me.audio
		 * @public
		 * @function
		 * @return {String} audio track id
		 */
		obj.getCurrentTrack = function() {
			return current_track_id;
		};

		/**
		 * pause the current audio track
		 *
		 * @name pauseTrack
		 * @memberOf me.audio
		 * @public
		 * @function
		 * @example
		 * me.audio.pauseTrack();
		 */
		obj.pauseTrack = function() {
			if (sound_enable && current_track) {
				current_track.pause();
			}
		};

		/**
		 * resume the previously paused audio track
		 *
		 * @name resumeTrack
		 * @memberOf me.audio
		 * @public
		 * @function
		 * @param {String} sound_id audio track id
		 * @example
		 * // play an awesome music
		 * me.audio.playTrack("awesome_music");
		 * // pause the audio track
		 * me.audio.pauseTrack();
		 * // resume the music
		 * me.audio.resumeTrack();
		 */
		obj.resumeTrack = function() {
			if (sound_enable && current_track) {
				current_track.play();
			}
		};

		/**
		 * unload specified audio track to free memory
		 *
		 * @name unload
		 * @memberOf me.audio
		 * @public
		 * @function
		 * @param {String} sound_id audio track id
		 * @return {Boolean} true if unloaded
		 * @example
		 * me.audio.unload("awesome_music");
		 */
		obj.unload = function(sound_id) {
			sound_id = sound_id.toLowerCase();
			if (!(sound_id in audioTracks))
				return false;

			if (current_track_id === sound_id) {
				obj.stopTrack();
			}
			else {
				obj.stop(sound_id);
			}

			delete audioTracks[sound_id];

			return true;
		};

		/**
		 * unload all audio to free memory
		 *
		 * @name unloadAll
		 * @memberOf me.audio
		 * @public
		 * @function
		 * @example
		 * me.audio.unloadAll();
		 */
		obj.unloadAll = function() {
			for (var sound_id in audioTracks) {
				obj.unload(sound_id);
			}
		};

		// return our object
		return obj;

	})();

	/*---------------------------------------------------------*/
	// END END END
	/*---------------------------------------------------------*/
})(window);<|MERGE_RESOLUTION|>--- conflicted
+++ resolved
@@ -261,13 +261,8 @@
 				urls.push(sound.src + sound.name + "." + this.audioFormats[i] + me.loader.nocache);
 			}
 			var soundclip = new Howl({
-<<<<<<< HEAD
 				urls : urls,
 				volume : 1,
-=======
-				urls : [sound.src + sound.name + "." + activeAudioExt + me.loader.nocache],
-				volume : 0,
->>>>>>> d28bfa30
 				onloaderror : function() {
 					soundLoadError.call(me.audio, sound.name, onerror_cb);
 				},
