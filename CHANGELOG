Version History
---------------
3.0.0
* Container : added `autoDepth` feature that auto-increments a child's z-coordinate when inserted
* Core : renamed `Object.extend` to `me.Object.extend` (fixes conflicts with FaceBook SDK and underscore/lodash) (@jdrorrer)
* Core : plugins are now registered to `me.plugins` to prevent collisions within the `me.plugin` namespace
* Core : replaced `String.contains` by its ES6 equivalent: `String.includes`
* Core : replaced `Number.sign` by its ES6 equivalentL `Math.sign`
* Core : `me.game.currentLevel` has been removed in favor of accessing objects through `me.game.world` -- added `me.LevelDirector.getCurrentLevel()` as a stop-gap
* Core : added `me.sys.updatesPerSecond` to configure updating less often than drawing (@Giwayume)
* Entity : new positioning method, where the renderable is positioned according to its anchor and the Entity's body anchor (@Giwayume)
* General : the release build files are no longer versioned; this replaces the old style "melonJS-x.x.x.js" file naming convention with just "melonJS.js"
* Geometry : added a new `me.Vector3d` and `me.ObservableVector3d` class
* Geometry : removed `reverse` method from Vector classes; use `negateSelf` instead
* Geometry : removed `reflect` and `reflectN` methods from Vector classes
* Geometry : fixed `floor` and `floorSelf` methods on Vector classes with negative values
* Geometry : fixed `angle` method on Vector classes
* LevelDirector : level loading is now asynchronous; for sequential behavior, use the LEVEL_LOADED event or new `onLoaded` callback
* LevelDirector : added an `options` argument to the loading method; for specifying a target container, callback, and whether to merge (flatten) object groups
<<<<<<< HEAD
* Input : renamed last remaining mouse-related objects : `me.input.mouse` => `me.input.pointer`, `me.event.MOVEMOVE` => `me.event.POINTERMOVE`
=======
* Input : fixed last standing mouse event related object or constant names : `me.input.mouse` to `me.input.pointer`, `me.event.MOVEMOVE` to `me.event.POINTERMOVE`
* Input : added HTML5 Gamepad API support, with button and axis remapping
>>>>>>> 6b235020
* Renderable : prevent position vector re-allocation when pooling renderable objects
* Renderable : renderables are now using a 3d Vector for position, using the z axis for layer ordering.
* Renderable : fixed a distortion issue when scaling and rotating sprites (@Giwayume)
* Renderable : fixed frame position when using cropping in TexturePacker (@Giwayume)
* Renderable : `anchorPoints` now defines the renderable position, scaling and rotation default origin point (@Giwayume)
* Renderable : better animation definition, allowing to set the animation delay on a per-frame basis
* Renderer : added `renderer.createPattern()` and `renderer.drawPattern()`
* Shapes : added support for the free Physic Body Editor tool (in addition to the existing PhysicsEditor support)
* Shapes : refactored `me.Rect` to inherit from `me.Polygon`
* Texture : added support for per-frame pivot points in animations (@Giwayume)
* TMX : added hexagonal map support (@matthewmmorrow)
* TMX : optimized all renderers to be more GC friendly (using the pooling system for temporary objects)
* TMX : refactored the `me.TMXTileMap` object, so that it can be used to easily add level into a container object
* TMX : `me.ImageLayer` is now drawn relative to the viewport boundary, and can be anchored appropriately
* TMX : internally normalizes XML into the same JSON format supported by Tiled; cleans up many compatibility functions and removes several fallback cases
* TMX : removed `me.TMXTileMap.moveToCenter` and `me.TMXTileMap.reset` methods
* TMX : added support for per-frame animation delay to Tiled Objects (for tileset animations)
* Video : optimized ImageLayer repeat modes (repeat modes require power-of-two sized images for WebGL)
* Video : added `fill-min` and `flex` scaling modes
* Video : animations are now able to skip frames for low FPS devices and high-speed animations
* WebGLRenderer : added `repeat` parameter to `createTexture` method

2.1.3
* Audio : fixed an issue with decoding audio data on Opera
* Audio : updated to the latest 2.0 Howler beta (fixes a loop issue on Chrome mobile, and touch event for iOS playback)
* Core : fixed an exception in the Map polyfill
* Documentation : added docs for the Renderer interface, including the beta WebGLRenderer and shader
* Particles : fix an exception in `me.ParticleContainer` (introduced in 2.1.2)
* TMX : fixed TMXLayer opacity when preRender is enabled
* TMX : fixed ImageLayer opacity
* Video : fixed a regression where `me.device.getPixelRatio()` no longer works when called before `me.video.init()` (introduced in 2.1.0)
* WebGLRenderer : fixed a bug that causes a compile failure with the quad fragment shader on a small number of platforms

2.1.2
* LevelDirector : do not replace Tile Object's `renderable`
* Renderable : fixed renderable bounds initialization with object pooling

2.1.1
* Container : fixed child bounds when manipulating the container position.
* Core : fixed a regression when using the pooling system with renderables.
* Examples : fixed conditional debugPanel loading in cocoonJS
* Font : fixed the drawStroke function (@zoiba)
* Input : fixed an uncaught exception with the 'maxTouchPoints' polyfill under Chrome 43+
* Input : fixed/improved `pointerEvent` and `pointerLeave` event bindings for the sample GUI Object
* Loader : throw an exception indicating to use JSON if XML parsing is not supported by the browser/platform

2.1.0
* Audio & Loader : file/clip names passed to various methods are now case sensitive. Removed uses of toLowerCase on variables.
* Audio : properly dispose of audio resources when using cocoonJS
* Container : `getChildByProp` and friends now accepts a RegExp for value matching
* Color : added high-precision color transformation for me.Color
* Core : added `me.pool.exists` (@xorinzor)
* Core : fixed collision detection with nested Containers
* Core : added `me.game.HASH` to pass key-value options in the URL
* Core : now uses only case-sensitive string matching; DoN't MiX cAsE!
* Device : added browser language detection
* Entity : entity bodies now have a default shape if not overridden by the entity constructor.
* Entity : renderables are now positioned relative to the body bounds
* Font : updated me.Font to work with me.Color (@xorinzor)
* Font : updated the me.Font api to be consistent with me.BitmapFont and the Renderer class
* Font : added support for WebGL (using me.Font is however not recommended for performances reason)
* Input : added support for `pointerenter` and `pointerleave` events (@TheManuz)
* Input : allow regions to be any shape when registering pointer event, and not just me.Rect
* Input : `releasePointerEvent` now accepts an optional extra argument that references "which callback" to release
* Particles : fixed angle variation and speed variation in `me.ParticleEmitter`
* Renderable : normalized constructors for `me.Sprite` and `me.AnimationSheet` (see the wiki upgrade guide)
* Renderable : removed `hWidth` and `hHeight` properties
* Shapes : added basic support for the PhysicsEditor tool (mainly shapes definition)
* Texture : added support for the WebGL Renderer
* Texture : texture atlas can now be created using a “standard” sprite sheet
* Texture : `me.TextureAtlas` has been renamed to `me.video.renderer.Texture`
* TMX : added parsing of the new `id` (unique ID) property for objects (Tiled 0.11.0)
* TMX : fixed horizontal, vertical and antidiagonal flipping for tile objects
* TMX : remove deprecated "transparency color" - use PNG images with alpha channel instead
* Video : refactored the me.video.init to be more flexible in terms of mandatory/optional arguments
* Video : turn canvas transparency off by default; can be enabled by passing `options.transparent = true` to `me.video.init()`
* Video : renderers are now classes that can be instantiated with `new me.CanvasRenderer` and `new me.WebGLRenderer`
* Video : added support for the `image-rendering` CSS property standard "pixelated" value
* Video : added new `scaleMethod` option : `fit`, `fill-max`, `flex-height`, `flex-width`, and `stretch`; replaces old `maintainAspectRatio` flag (@Djokal)

2.0.2
* Audio : automatically cleanup `onend` callbacks in `me.audio.play`
* Audio : `me.audio.play` now applies the `loop`, `onend`, and `volume` properties only to the expected sound instance ID
* Audio : fix `me.audio.unmute()`
* Audio : updated to the latest Howler 2.0 build (various fixes and improvements)
* Audio : added `instance_id` parameter to `mute` and `unmute` methods
* Audio : updated documentation
* CanvasRenderer : fixed an issue/regression with the `globalAlpha` functions
* Core : fixed collision detection between `me.Ellipse` (circle) and `me.Line` shapes
* Core : fixed renderable positioning with nested me.Container objects
* Core : fixed an uncaught exception in IE9 with Float32Array
* Documentation : fixed anchor positioning
* Documentation : added anchor target highlighting
* Documentation : fixes in me.Font, me.BitmapFont, and me.Entity
* Entity : removed `me.ObjectSettings`
* Font : fixed globalAlpha not being set when using `me.Font.setOpacity()`
* TMX : fixed an uncaught exception when loading a map with an empty object layer (thanks @Tiagojdferreira)

2.0.1
* Core : fixed loading under CocoonJS when using Canvas+
* Shapes : replaced the isometric magic numbers used for scaling, by proper and more accurate math constants (ldd)
* Audio : fixed sound looping
* Audio : fixed onend callback not being repeatedly fired when looping a sound
* Audio : cleaned the onend callback when stopping a sound
* Audio : added a me.audio.fade() function

2.0.0
* Core : implemented a new shape based collision system for the collision layer
* Core : added user agent detection for Kindle devices
* Core : fixed the collision response for circles (me.Ellipse with a uniform radius)
* Shapes : renamed me.PolyShape to me.Polygon and simplified the constructor (no longer needs a fourth param)
* Shapes : added a new shape: me.Line
* Shapes : added multi shapes support for body
* Shapes : added rotation and scaling support for `me.Polygon`/`me.Line` shapes.
* Audio : the Howler library has been updated to the last 2.0 beta
* Audio : removed the cocoonJS hack, as the pause/resume function have been fixed through Howler 2.0
* Entity : added automatic collision response handling (not fully done yet actually)
* Container : fixed an issue where "non-floating" containers always passed the in-viewport test
* CanvasRenderer : All fill & stroke methods have removed the color & line width parameters. Use the new setColor and setLineWidth methods.
* CanvasRenderer : Removed strokeLine, was duplicate with drawLine
* WebGLRenderer : New WebGLRenderer has reached "alpha", and can be enabled by passing the `me.video.WEBGL` flag to `me.video.init()`
* Particles : fixed randomness in the emitter for scaling and rotation of particles
* Particles : fixed widget drawing in Particle Editor
* TMX : added rotation support for Polygon/PolyLine objects (Tiled 0.10+)
* TMX : added support for tileset animations (Tiled 0.10+)
* TMX : fixed isometric projection for Polygon/PolyLine objects
* TMX : fixed TSX external tileset loading

1.1.0
* Core : reorganised source code for all basic object definition/augmentation
* Core : new CI and unit testing frameworks
* Core : new object inheritance mechanism: http://github.com/parasyte/jay-inheritance
* Core : added array random and weightedRandom functions (aaschmitz)
* Core : added a Base64 Encode function (aaschmitz)
* Core : new `me.Error` class to help better track down exceptions' origin
* Core : brand new "Separate Axis Theorem " based collision algorithm (support polygon/ellipse, and provides more accurate collision response)
* Core : added collision filtering support
* Core : added a spatial partitioning algorithm (QuadTree) for super fast collision detection
* Container : `addChild` and `addChildAt` now return the added child
* Video : refactored canvas drawing out to me.CanvasRenderer. Video is now agnostic of rendering target. Use me.video.renderer to call things like getWidth, getHeight, getCanvas, getContext, etc.
* Video : constructor parameters changed. 2nd parameter now expects renderer type. For now, just supports me.video.CANVAS
* CanvasRenderer : object is passed to the draw calls of each object in the world Container. Implemented various draw apis fillRect, and fillArc for example. me.Font still requires an instance of Context2d.
* Renderable : renamed `me.SpriteObject` to `me.Sprite` and `me.ObjectContainer` to `me.Container`, for a cleaner API
* Renderable : constructors refactored to accept x & y numeric values, over a single vector object. Effects: me.Container, me.Rect, me.PolyShape, me.Ellipse, me.Renderable
* Shapes : setShape updated to accept x & y numeric values over a vector object for: me.Rect, me.PolyShape, me.Ellipse
* Camera : fixed viewport bounds setting when using isometric map (Juhana Paavola)
* Entity : entity object redesign with a full polygon shape based physic body implementation
* Entity : `me.ObjectEntity` has been renamed to `me.Entity` to avoid confusion between the old and new entity component.
* Audio : fixed some audio load issues and error callbacks
* Audio : sync'ed with last Howler 1.1.25 version (fixes numerous issues, see official changelog for more details)
* TMX : fixed the background color drawing when the level is smaller than the display canvas
* TMX : fixed the getTile function returning wrong tiles when using isometric maps
* TMX : fixed collision layer rendering issue with isometric map
* TMX : fixed world container size not being updated after a new level is loaded

1.0.2
* Core : improved general compatibility with IE9/IE10 (Desktop/Mobile/Tablets)
* Geometry : added basic type check for the `me.Vector2d` constructor
* Input : fixed event detection on Chrome 35+

1.0.1
* Core : removed unused `Object.mixin` method, (caused compatibility issues with socket.io and other libs)
* Entity : disable falling flag when gravity is disabled
* Entity : fix an exception in ObjectEntity.checkCollision()
* Entity : fixed a regression on breakable tiles
* Entity : use width and height by default if spritewidth and spriteheight are not defined
* Entity : throw an exception if mandatory fields width and height are not defined
* Entity : fixed an exception in ObjectEntity.flipX/Y()
* Loader : fixed asset loading when named as a number
* ObjectContainer : use cyclic zIndex by default instead of Infinity
* Audio : sync'ed with last Howler version (as now officially and properly support CocoonJS)
* Audio : melonJS now throws an exception when attempting to load audio assets before audio is initialized
* TMX : fixed a potential issue with ImageLayer when ratio is set to 0 in Tiled
* Font : fixed opacity property usage for me.BitmapFont object.
* Renderable : added a tap and hold feature to the me.GUI_Object object (juhanapaavola)
* Particles : fixed the particle emitter bounds (aaschmitz)
* Input : added several keyboard keys for input mapping (aaschmitz)

1.0.0
* Core : now pass the elapsed time as a parameter when calling any object update function
* Core : cleaned-up/renamed conflicting set function in shape and font objects
* Core : added new shapes objects (Ellipse, Polygon) on top of the existing Rectangle one
* Core : added a mixing property to object (insidiator)
* Core : deprecated object manipulation (add, remove) have been removed from me.game
* Core : renamed the `me.entityPool` API to `me.pool` and related functions (see documentation & upgrade guide)
* Entity : deprecated helper function (doJump, doWalk) have been removed
* ObjectContainer : renamed getEntityByProp to getChildByProp
* ObjectContainer : getChildByProp now returns all matching object type and not only "entities"
* Camera : camera bounds are now defined as a rectangle and not only in width and height
* Loader : added resource information to loader progress event (warpten)
* Loader : added loading of TMX data from javascript (json) objects (paulmedwal)
* Color : melonJS now defines a new me.Color class for advanced color manipulation
* Particles : added basic Particle System, with emitters and particles (aaschmitz/insidiator)
* Particles : added a particle emitter editor, see the example folder (insidiator)
* Device : added full cross-browser support for the Fullscreen API (see me.device)
* Device : added support for the vibration API (me.device.vibrate)
* Device : renamed the me.save.delete function to me.save.removed (delete is a reserved keyword)
* Device : added support for the visibilitychange API (pause/stop state on window show/hidden status)
* Audio : modernised (and also mobile compatible) web audio API based on the awesome Howler library
* Input : added the possibility to disable globally or per key the default browser action
* Input : automatically enable keyboard even on desktop type devices
* Input : the registerPointerEvent function now only accepts the standardized Pointer Event names.
* TMX : added proper support for all shape type (collision is still however resolved using AABB detection)
* TMX : XML TMX map are now converted to a JXON object on-the-fly, allowing to remove duplicated parsing code
* TMX : added the Tiled "type" property to TMXObject
* TMX : melonJS will now respect the object size as defined in Tiled when parsing/creating related object in the game world
* Timer : added a setTimeout and setIntveral function obeying the engine pause state
* Tween : fixed tweens to properly maintain time state when paused
* Renderable : `collisionBox` has been replaced by a more cleaner implementation (see `getShape`/`addShape`/`getBounds`)
* Renderable : the flicker function now takes the global flickering duration in ms (as opposed in frame count)
* Renderable : removed the visible property

0.9.11
* Documentation : numerous fixes and improvements
* General : fix initial loading for me.save, and update documentation
* General : fix detection of localStorage on some phones (agmcleod)
* General : fix uncaught exception when objects without a position vector are added to a container
* Input : fully support event-driven key input with me.event.KEYDOWN and me.event.KEYUP
* Input : multiple keys bound to the same action will no longer cancel each other
* Input : fixed pointerEvent support on IE11
* ObjectContainer : fixed rendering of nested containers (again) - Thanks to Peter Hull
* ObjectContainer : fixed getEntityByProp with nested containers
* Animation : (quick) fixed hWidth and hHeight not being updated when the frame size is different
* Core : better support object reset through a onResetEvent function when using object pooling
* Tween : updated the me.Tween object to be usable with the object pooling mechanism
* Font : added a trimRight polyfill to the String class to help fixing multi-line ASCII rendering
* Font : added a drawStroke function
* Font : fixed a bug that broke some CSS font-family names, like `monospace` and `"Trebuchet MS"`

0.9.10
* Core : fixed object `visible` flag not being set based on their parent group visible status
* Core : fixed both `pauseOnBlur` and `StopOnBlur` being enabled by default
* TMX : fixed the imageLayer reset bug (when unsubscribing the viewport change event)
* TMX : fixed an undefined tileset issue when adding a new Tile through the `setTile` function
* Documentation : fixed the parameter value of the hasChild function
* Renderable : moved the opacity related getter/setter function into the Renderable class
* Renderable : fixed group opacity setting fully overwriting renderable opacity settings
* ScreenObject : fixed cases where ScreenObjects may not be considered in the viewport
* ObjectContainer : fixed rendering of nested containers

0.9.9
* General : added proper support for a jslint task and cleaned source code accordingly (nvlbg)
* General : added a renderable container object (me.ObjectContainer) and reorganize `me.game` accordingly
* General : added `me.game.world` as a reference to the game world root object container.
* General : added a new me.save class to manage localStorage, and moved (deprecated) the old me.stat to the plugin repository
* Core : improved game pause management (by swmuron)
* Core : added a `me.device` object containing device specific capabilities and events (agmcleod)
* Core : moved all device read-only flags to the new me.device object
* Core : fixed Opera Mobile detection when sniffing user agent
* Core : improved orientation change detection, added me.device.orientation and a specific minpubsub channel
* Core : moved debug flags to the debugPanel plugin
* Input : fixed accelerometer event registration when supported
* Input : added support for windows 8 accelerometer (Halfman)
* Input : improved mouse wheel event support to be compatible with all recent browsers
* Input : added support for the touchCancel and mousecancel events
* Input : added TAB key definition to key bindings (agmcleod)
* Loader : refreshed the loader a bit, and added the new logo
* Loader : fixed binary loader (agmcleod)
* Video : added support for CocoonJS 1.4 ('antialias' parameter and the new `dispose` function)
* Video : added proper support for video scaling on High-DPI devices (no longer requires the JS hack in the index HTML file)
* Video : fix `me.sys.scalingInterpolation` when display is resized.
* TMX : fixed default group opacity value not being applied to child objects.
* TMX : optimized tile rendering, by using a tileset reference in Tile object
* TMX : added preliminary support for non rectangular shapes in Tiled (although currently converted to me.Rect)
* TMX : fixed multiple image backgrounds with `ratio` properties that are different values
* TMX : fixed me.ImageLayer drawing being delayed by one frame
* Font : Font objects now properly extend me.Renderable
* GUI : `HUD` objects have been completely replaced by me.ObjectContainer; See Platformer example for new HUD implementation pattern.
* Animation : the `animationspeed` property, now defines the delay between frames in terms of milliseconds (as opposed to framecount)
* Animation : allow animation callback to prevent resetting to first frame by returning `false` *really fixed this time*
* Shapes : new shapes added for future expansion: me.Ellipse, me.PolyShape
* Shapes : `me.Rect.getRect()` renamed `getBounds()`
* Tween : the tween implementation has been updated to the last official r11 version.
* Camera : renamed the mislabeled worldToScreen and ScreenToWorld, and fixed a bug in one of the function.

0.9.8
* Renderable : added ShoeBox Packed Texture Support (see `me.TextureAtlas`)
* Loader : the `tps` data type has been changed to a more generic `json` data type (agmcleaod)
* Input : added MSPointer support (Halfman)
* Input : normalized API and management of input event and enabled multi-touch for PointerEvent
* Input : added throttling support for `****move` events
* Core : main loop now uses requestAnimationFrame by default with a fallback to setTimeout
* Video : added the possibility to specify a maximum size when enabling video scaling
* Video : automatically limit the maximum size if the corresponding CSS properties are set
* TMX : added the possibility to specify different axis value for the scrolling ratio
* Font : fixed drawing characters with charCode smaller than the firstChar value.
* Renderable : allow animation callback to prevent resetting to first frame by returning `false
* Core : added "Mobile" to `me.sys.isMobile` UA sniffer (fix Firefox OS detection)

0.9.7
* General : melonJS now uses Grunt, the task manager, for the build system
* General : game objects will not update unless inside the viewport or `obj.alwaysUpdate` flag is enabled
* Audio : preliminary audio support for mobile devices (iOS6 for now)
* Core : added a `me.sys.isMobile` flag to detect running on a mobile device
* Core : now using `screencanvas` extension for CocoonJS
* Core : fixed `me.game.remove()` destroying the object too early
* Entity : ObjectEntity is now composed with a `renderable` component (does not anymore inherit from AnimationSheet)
* Entity : renderable default position is now set based on the me.ObjectEntity default anchor point.
* Entity : fixed ladder collision detection/management
* Examples : new collision_test example (see ticket #103)
* Examples : new font_test example
* Font : changed default alignement to `left`/`top`
* Font : added multiline support for `me.Font` and `me.BitmapFont`
* Geometry : most `me.Vector2d` methods return a reference to `this`, to allow method chaining
* Input : added a `me.input.unlockKey()` function that allows to manually unlock key (DblK)
* Loader : fixed loader when repeatedly calling the preloader
* Renderable : new base class for any objects that needs to draw (Sprite, ImageLayer, GUI, etc...)
* Renderable : added TexturePacker Support (see `me.TextureAtlas`)
* TMX : fixed `me.ImageLayer.ratio` on Firefox & Opera
* TMX : allows changing the imageLayer default origin using the imageLayer anchorPoint
* TMX : added a new `me.game.getEntityByProp()` function (DblK)
* TMX : added JSON map parsing support
* TMX : small optimization for isometric rendering (`pixelToTileCoords()` function)
* TMX : fixed access to inherited properties
* TMX : added an entry point for a potential gzip/zlib TMX decompression plugin
* TMX : fixed object positioning on isometric maps (andyveliz)
* TMX : property value convention for automatically JSON-decoding; prefix with `json:`
* Video : fixed `viewport.shake()`
* Video : optimized framerate on cocoonJS platforms by using the 'screencanvas' extension
* Video : disable video scaling interpolation by default

0.9.6
* General : fix compatibility issue with previous iOS(5.x) and Android version
* Core : workaround for useNativeFrame when cancelAnimationRequest is not supported
* Audio : added volume and mute control settings
* Audio : added the possibility to stream audio elements
* TMX : code optimization to lower memory usage
* TMX : fixed layer scrolling when using pre-rendering
* Loader : fixed `me.loader.load` not adding TMX into the `me.levelDirector`

0.9.5
* Audio : added mp4/aac pre-loading support
* Audio : added codec selection based on audio support level
* Core : fixed requestAnimationFrame
* Core : added an official plugin API
* Core : fixed a object removing and sorting lock issue
* Core : added a 'floating' property for renderables
* Core : added Object Pooling support
* Core : fixed the `me.game.getEntityByName` function when using camelcase names
* Debug : added a simple debug panel plugin
* Font : fixed font name starting with a decimal value
* Font : added changes to allow specifying a flat number of px,em, etc for font sizes.
* Font : added support for comma separated font names like in CSS
* Event : added Daniel Lamb minPubSub library for event publishing
* Event : fixed touch event support detection on cocoonJS
* Event : added `click`, `dblclick`, `tap` events
* Event : fixed mouse event conflict and mousewheel event
* Geometry : added a function to return the angle between two vectors
* Input : me.GUI_Object's onClicked() function has been renamed to onClick()
* Loader : use asynchronous mode when loading XML files
* Entity : added spacing and margin capacities for sprite (same as Tile Map Sprite)
* Entity : fixed flickering when using requestAnimationFrame
* Entity : added opacity setting
* Entity : fixed visible property automatic setting
* Entity : moved collision check outside of the Entity Object
* Entity : cleaned and renamed the collision utility function
* Entity : added the possibility to check for multiple collision
* Entity : added a `collideType` function to check for collision with a specific type
* Entity : moved collisionBox from SpriteObject to Entity Object
* Entity : added a distanceToPoint, angleTo and angleToPoint function
* Tween : fixed tween when pausing game
* Tween : various fixes and optimization from the official repository
* TMX : fixed a bug that was preventing a non visible layer to be set visible later
* TMX : fixed the clearTile function on non visible layers (e.g. collision map)
* TMX : added official support for Opacity in TiledLayer, TMXLayer, colorLayer and ImageLayer
* TMX : added support for TSX files
* TMX : added a `repeat` property to Image Layer instances, similar to CSS background-position
* TMX : parallax layer is now based on the new "official" Image Layer support (from Tiled 0.9.0)
* TMX : fixed the `getObjectGroupByName()` function
* TMX : added support for custom tile type
* Tutorial : fixed camel case issue in resource names
* Tutorial : update the parallax part to reflect last changes in melonJS (Image Layer)
* Video : added support for display scaling
* Video : added a setImageSmoothing function
* Example : added "whack-a-mole" as an official example
* Example : added a new "platfomer" example (using legal assets) and removed alex kidd based examples

0.9.4
* General : melonJS is now only using Google Closure (removed YUI compressor)
* General : melonJS is now ES5 strict mode compliant
* General : added a .editorconfig file to provide basic rules to editors
* Core : added a flag to enable/disable automatic pause on loosing/gaining focus
* Core : fixed rendering loop when using requestAnimationFrame (parasyte)
* Core : added a renderCollisionMap debug setting (parasyte)
* Core : use console.error instead of window.alert
* Core : added the possibility to specify a user-defined sort function
* Core : fixed mixing screenObject added as object, and TMX level loading
* Core : fixed screenObject when extending update & draw function
* Entity : added an anchor point for renderables (through SpriteObject)
* Entity : added rotation support (through SpriteObject)
* Entity : added the possibility to pause an animation (parasyte)
* Entity : fixed default position by using top-left coordinates as in Tiled
* Entity : fixed invisible entities being removed when colliding
* Font : fixed me.Font horizontal alignement
* General : fixed & enhanced object/memory deallocation when switching levels
* General : rewrote the parallax code using the new Generic Image Layer Object
* General : added support for vertical parallax layer
* Geometry : added a function to test for vector "equality"
* Geometry : added a couple of Self function (to help avoid object creation)
* Loader : fixed a case issue between filename and asset name
* Input : added the possibility to check for mouse event based on world or screen coordinates
* Input : fixed a false-positive issue at initialization, and usage of special keys (parasyte)
* TMX : added dynamic layer rendering (configurable globally or per layer through Tiled)
* TMX : added Image Layer Support (Tiled daily builds only)
* TMX : added support for the new map background property (Tiled daily builds only)
* TMX : added a Color Layer (used when a background color is defined)
* TMX : another round of clean-up and various bug fixing
* TMX : added support for TMX Object without name (parasyte)
* TMX : added preliminary support for polygon and polyline objects (parasyte)
* TMX : fixed visible flag and user-defined properties not being applied to ObjectGroup
* TMX : fixed rendering issue with transformed tiles (AD, H, V)
* TMX : fixed display of map being smaller than the viewport
* TMX : fixed TMXObject not being declared correctly under the "me" namespace
* Utils : fixed the HexToRGB function and added support for the 3 char format (#hhh)
* Tween : fixed exception in the tween library (parasyte)
* Documentation : corrected and added missing documentation

0.9.3
* General : better error management and reporting
* General : added a dummy console.log for platforms not supporting it
* General : melonJS now uses Google Closure for library minification
* General : added a global gravity setting that will override entities default value if defined
* Core : now properly calls all objects onDestroyEvent function when resetting game
* Core : added the possibility to define a callback when a level is fully loaded
* Core : added a couple of utility functions (degToRad, radToDeg)
* Core : fixed GUID creation when passing a non string parameter
* Core : only check for collision when the projection vector is set
* TMX : global rewrite, code optimization and clean-up
* TMX : added support for isometric map loading and display
* TMX : added support for perspective map loading and display
* TMX : relaxed TMX property case sensitive checks
* TMX : added tile rotation support (Tiled 0.8.0)
* TMX : fixed level name property not being set, and use it when required
* LevelDirector : fixed the nextLevel & previousLevel functions
* Loader : added binary file support
* Loader : added possibility to dynamically load any resources (i.e. during the game)
* AnimationSheet : the entire sprite-sheet is now use to create the default animation
* Entity : fixed CollisionBox not being properly used on y axis when checking for collision
* Entity : fixed CollisionBox issue when dealing with sub-pixel positioning
* Entity : fixed setVelocity not setting y velocity when x velocity is null
* Entity : added missing properties (GUID, name) in InvisibleEntity
* Entity : fixed res.obj not defined in InvisibleEntity
* HUD : added a removeItem function
* GUI  : rewrote the GUI Object accordingly to the new event management
* Geometry : added a containsPoint function
* Geometry : added a floor() and ceil() function to Vector2d
* BitmapFont : fixed BitmapFont ignoring  'center' alignment
* BitmapFont : avoid implicit object conversion when rendering a bitmapFont
* Input : fixed use of numeric keys by using a proper constant value.
* Input : rewrote mouse event management
* Input : added touch event management (with mouse event emulation)
* Input : (beta) multitouch support
* Input : added Accelerometer event management
* Documentation : added a lots of missing documentation on various API
* Documentation : added JS syntax highlighting in the tutorial
* Documentation : don't use onDestroyEvent to manage score in the examples
* Documentation : exposed more TMX objects and APIs

0.9.2
* General : melonJS is now licensed under the terms of the MIT License
* General : added some Cake magic, allowing to use melonJS with CoffeeScript (by scan)
* General : added melonJS UML Class Diagram in the official repository (by Ben2303)
* General : melonJS now properly stays in it's own namespace (me)
* Audio : configurable behavior in case of audio loading error
* Core : fixed a shaking bug when collision box is not aligned with the sprite box
* Core : fixed collision detection bug (object being tested again itself)
* Core : refactored fading function using Tween objects (API CHANGE, see documentation)
* Core : added a helper method to know the sign of an number
* Core : corrected variables definition (global->local)
* Core : added a GUID (Game Unique Identifier) to objects
* Core : getEntityByName now also returns non Entity Object (like layers)
* Core : fixed state change when using custom state values
* Core : me.game.collide now also returns an object reference in the collision vector
* Core : renamed and correctly initialize the localStorage flag capability
* Documentation : various documentation correction and improvements
* Entity : added friction management
* Entity : updateMovement function now returns a collision "vector" (API CHANGE, see documentation)
* Entity : refactored/cleaned-up movement/collision function
* Entity : added support for multiline spritesheet (fixed cell size)
* Entity : added the possibility to define a specific transparent color for spritesheet
* Entity : implemented a resize function, allowing to resize a sprite on the fly
* Entity : optimized/refactored SpriteObject
* Entity : fixed object with 1 single sprite (no animation) not begin updated
* Entity : added the possibility to also specify a callback when an animation is over
* Entity : fixed an initialization issue when using melonJS without a Tilemap
* GUI : corrected me.GUI_Object and added missing documentation
* GUI : marked me.GUI_Object as deprecated, as it will be rewritten in a next release
* Event : also cancel event bubbling
* Font : added support for multiline fontsheet
* HUD : added a setItemValue() function
* HUD : corrected display issue on Opera
* Loader : added possibility to add graphics resources after pre-loading (e.g. ingame)
* TMX : use native Base64 decoding when available
* Viewport : object to follow can either be a Object Entity or a position Vector
* Viewport : fixed default value (if parameter not specified) for Axis to follow on
* Video : cleaned-up the applyRGBFilter function

0.9.1
* Core : "cache image" option (disabled by default) to use canvas instead of directly using Image Object
* Core : add onPause and onResume callback when game is paused/resumed on losing/gaining focus
* Core : added possibility to pass more than 1 extra argument to me.state.change (extra arguments will be passed to the reset function of the target object)
* Core : object can now only be destroyed using me.game.remove(obj), made of ObjectEntity.destroy a private function
* Core : beta dirty Rectangle support (only working for non scrolling level for now)
* Core : experimental webGL wrapper
* Core : added a getEntityByName function
* Core : fixed some kind of "lag" issues when deleting objects
* Core : improved the requestAnimFrame usage, and fallback to setInterval. me.sys.useNativeAnimFrame to enable it (disable by default)
* Core : optimized the way objects are managed in the game loop
* Core : defined (and used) a Object.defineProperty function to replace __defineGetter__ / __defineSetter__ (was not supported on IE9/IE10)
* TMX : implemented Tiled "transparency" property for Tileset, allowing to specify which color should be transparent (note: this slows down level loading)
* TMX : fixed unnecessary canvas creation for the collision layer (should free some memory)
* TMX : cleaned/optimized data loading and fixed an issue on FF with XML parsing of "big" Base64 encoded maps (only first nodeValue was parsed by the engine)
* TMX : added support for CSV data encoding
* TMX : added support for flipped tiles, as supported in Tiled 0.7
* TMX : added multiple tileset support
* TMX : added a "background_image" property. To be set through Tiled, and allowing to specify a fix background.
* Entity : merge AnimatedSpriteObject into SpriteObject. SpriteObject now takes an optional additional argument to create an animated sprite
* Entity : added a distanceTo function
* Viewport : fixed camera refresh when changing "deadzone" values
* Loader : added a "onProgress" callback to get progress notification, removing the need to poll the loader each frame for loading progress
* Loader : fix progress notification when TMX files are loaded into the levelDirector
* Loader : added a retry counter for the audio loading : script will now stop and throw an exception after 3 unsuccessful loading attempts.
* Video : renamed "applyEffect" to "applyRGBFilter", and fixed an issue on Opera
* Audio : fixed compatibility issues with IE9/10
* Geometry : added a merge function to me.Rect

0.9.0
* Documentation : API documentation using jsdoc-toolkit (finally!)
* Geometry : define getter for me.Rect coordinates (simplify code)
* Level : support for fadeOut/fadeIn effect in me.LevelEntity (when changing levels)
* Entity : correctly implemented InvisibleEntity Objects (no longer inherit from ObjectEntity)
* Entity : makes SpriteObjet inherit from me.Rect (make it easier to manage sprite pos and size)
* Loader : cosmetic update of the preloader screen
* Viewport : "rounding" issue fix in the viewportEntity (~~30% less CPU usage on Safari/OSX!)
* TMX : cleaned & refactored tilemap collision detection (still not perfect though)

0.8.0
* TMX : support for "TiledObject" (as supported in Tiled 0.6.2)
* Entity : re-factored constructor call to Object Entities (to use the settings obj produced through Tiled)
* Entity : moved collision function from AnimatedSpriteObject to ObjectEntity

0.7.9
* Viewport : added some effects to the camera object (shaking, fading, ...)
* Viewport : re-factored and fixed the camera/viewport code
* Core : re-factored public objects using John Resig Inheritance mechanism.
* Core : fixed the "bootstrap" (unnecessary double call)
* Entity : re-factored parallax code & corrected a bug that was causing the layers to be drawn 2x times
* Audio : partially fix crash audio in safari when audio is enabled
* Core : fixed gfx glitches (rounding issues)

0.7.6 (May 16, 2011)
first public version with alex4 !
www.melonjs.org is live :)<|MERGE_RESOLUTION|>--- conflicted
+++ resolved
@@ -17,12 +17,8 @@
 * Geometry : fixed `angle` method on Vector classes
 * LevelDirector : level loading is now asynchronous; for sequential behavior, use the LEVEL_LOADED event or new `onLoaded` callback
 * LevelDirector : added an `options` argument to the loading method; for specifying a target container, callback, and whether to merge (flatten) object groups
-<<<<<<< HEAD
 * Input : renamed last remaining mouse-related objects : `me.input.mouse` => `me.input.pointer`, `me.event.MOVEMOVE` => `me.event.POINTERMOVE`
-=======
-* Input : fixed last standing mouse event related object or constant names : `me.input.mouse` to `me.input.pointer`, `me.event.MOVEMOVE` to `me.event.POINTERMOVE`
 * Input : added HTML5 Gamepad API support, with button and axis remapping
->>>>>>> 6b235020
 * Renderable : prevent position vector re-allocation when pooling renderable objects
 * Renderable : renderables are now using a 3d Vector for position, using the z axis for layer ordering.
 * Renderable : fixed a distortion issue when scaling and rotating sprites (@Giwayume)
