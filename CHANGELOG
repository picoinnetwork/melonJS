Version History
---------------
2.2.0
* Core : renamed `Object.extend` to `me.Object.extend` (fixes conflicts with FaceBook SDK and underscore/lodash) (@jdrorrer)
* Core : plugins are now registered to `me.plugins` to prevent collisions within the `me.plugin` namespace
* Core : replaced String.contains by its ES6 equivalent (String.includes)
* General : the release build files are no longer versioned; this replaces the old style "melonJS-x.x.x.js" file naming convention with just "melonJS.js"
* Renderable : prevent position vector re-allocation when pooling renderable objects
* Renderer : added `renderer.createPattern()` and `renderer.drawPattern()`
* Shapes : added support for the free Physic Body Editor tool (on top of the existing PhysicsEditor support)
* Shapes : refactored me.Rect to inherit from me.Polygon
* TMX : added hexagonal map support (@matthewmmorrow)
<<<<<<< HEAD
* TMX : optimized all renderers to be more GC friendly (using the pooling system for temporary objects)
* TMX : refactored the me.TMXTileMap object, so that it can be used to easily add level into a container object

2.1.3
* Particles : fix an exception in `me.ParticleContainer`
=======
* TMX : optimized all renderers to be more GC friendy (using the pooling system for temporary objects)
* TMX : ImageLayer is now drawn relative to the viewport boundary, and can be anchored appropriately
* Video : optimized ImageLayer repeat modes (repeat modes require power-of-two sized images for WebGL)
* WebGLRenderer : added `repeat` parameter to `createTexture` method
>>>>>>> aaa63ceb

2.1.2
* LevelDirector : do not replace Tile Object's `renderable`
* Renderable : fixed renderable bounds initialization with object pooling

2.1.1
* Container : fixed child bounds when manipulating the container position.
* Core : fixed a regression when using the pooling system with renderables.
* Examples : fixed conditional debugPanel loading in cocoonJS
* Font : fixed the drawStroke function (@zoiba)
* Input : fixed an uncaught exception with the 'maxTouchPoints' polyfill under Chrome 43+
* Input : fixed/improved `pointerEvent` and `pointerLeave` event bindings for the sample GUI Object
* Loader : throw an exception indicating to use JSON if XML parsing is not supported by the browser/platform

2.1.0
* Audio & Loader : file/clip names passed to various methods are now case sensitive. Removed uses of toLowerCase on variables.
* Audio : properly dispose of audio resources when using cocoonJS
* Container : `getChildByProp` and friends now accepts a RegExp for value matching
* Color : added high-precision color transformation for me.Color
* Core : added `me.pool.exists` (@xorinzor)
* Core : fixed collision detection with nested Containers
* Core : added `me.game.HASH` to pass key-value options in the URL
* Core : now uses only case-sensitive string matching; DoN't MiX cAsE!
* Device : added browser language detection
* Entity : entity bodies now have a default shape if not overridden by the entity constructor.
* Entity : renderables are now positioned relative to the body bounds
* Font : updated me.Font to work with me.Color (@xorinzor)
* Font : updated the me.Font api to be consistent with ne.BitmapFont and the Renderer class
* Font : added support for WebGL (using me.Font is however not recommended for performances reason)
* Input : added support for `pointerenter` and `pointerleave` events (@TheManuz)
* Input : allow regions to be any shape when registering pointer event, and not just me.Rect
* Input : `releasePointerEvent` now accepts an optional extra argument that references "which callback" to release
* Particles : fixed angle variation and speed variation in `me.ParticleEmitter`
* Renderable : normalized constructors for `me.Sprite` and `me.AnimationSheet` (see the wiki upgrade guide)
* Renderable : removed `hWidth` and `hHeight` properties
* Shapes : added basic support for the PhysicsEditor tool (mainly shapes definition)
* Texture : added support for the WebGL Renderer
* Texture : texture atlas can now be created using a “standard” sprite sheet
* Texture : `me.TextureAtlas` has been renamed to `me.video.renderer.Texture`
* TMX : added parsing of the new `id` (unique ID) property for objects (Tiled 0.11.0)
* TMX : fixed horizontal, vertical and antidiagonal flipping for tile objects
* TMX : remove deprecated "transparency color" - use PNG images with alpha channel instead
* Video : refactored the me.video.init to be more flexible in terms of mandatory/optional arguments
* Video : turn canvas transparency off by default; can be enabled by passing `options.transparent = true` to `me.video.init()`
* Video : renderers are now classes that can be instantiated with `new me.CanvasRenderer` and `new me.WebGLRenderer`
* Video : added support for the `image-rendering` CSS property standard "pixelated" value
* Video : added new `scaleMethod` option : `fit`, `fill-max`, `flex-height`, `flex-width`, and `stretch`; replaces old `maintainAspectRatio` flag (@Djokal)

2.0.2
* Audio : automatically cleanup `onend` callbacks in `me.audio.play`
* Audio : `me.audio.play` now applies the `loop`, `onend`, and `volume` properties only to the expected sound instance ID
* Audio : fix `me.audio.unmute()`
* Audio : updated to the latest Howler 2.0 build (various fixes and improvements)
* Audio : added `instance_id` parameter to `mute` and `unmute` methods
* Audio : updated documentation
* CanvasRenderer : fixed an issue/regression with the `globalAlpha` functions
* Core : fixed collision detection between `me.Ellipse` (circle) and `me.Line` shapes
* Core : fixed renderable positioning with nested me.Container objects
* Core : fixed an uncaught exception in IE9 with Float32Array
* Documentation : fixed anchor positioning
* Documentation : added anchor target highlighting
* Documentation : fixes in me.Font, me.BitmapFont, and me.Entity
* Entity : removed `me.ObjectSettings`
* Font : fixed globalAlpha not being set when using `me.Font.setOpacity()`
* TMX : fixed an uncaught exception when loading a map with an empty object layer (thanks @Tiagojdferreira)

2.0.1
* Core : fixed loading under CocoonJS when using Canvas+
* Shapes : replaced the isometric magic numbers used for scaling, by proper and more accurate math constants (ldd)
* Audio : fixed sound looping
* Audio : fixed onend callback not being repeatedly fired when looping a sound
* Audio : cleaned the onend callback when stopping a sound
* Audio : added a me.audio.fade() function

2.0.0
* Core : implemented a new shape based collision system for the collision layer
* Core : added user agent detection for Kindle devices
* Core : fixed the collision response for circles (me.Ellipse with a uniform radius)
* Shapes : renamed me.PolyShape to me.Polygon and simplified the constructor (no longer needs a fourth param)
* Shapes : added a new shape: me.Line
* Shapes : added multi shapes support for body
* Shapes : added rotation and scaling support for `me.Polygon`/`me.Line` shapes.
* Audio : the Howler library has been updated to the last 2.0 beta
* Audio : removed the cocoonJS hack, as the pause/resume function have been fixed through Howler 2.0
* Entity : added automatic collision response handling (not fully done yet actually)
* Container : fixed an issue where "non-floating" containers always passed the in-viewport test
* CanvasRenderer : All fill & stroke methods have removed the color & line width parameters. Use the new setColor and setLineWidth methods.
* CanvasRenderer : Removed strokeLine, was duplicate with drawLine
* WebGLRenderer : New WebGLRenderer has reached "alpha", and can be enabled by passing the `me.video.WEBGL` flag to `me.video.init()`
* Particles : fixed randomness in the emitter for scaling and rotation of particles
* Particles : fixed widget drawing in Particle Editor
* TMX : added rotation support for Polygon/PolyLine objects (Tiled 0.10+)
* TMX : added support for tileset animations (Tiled 0.10+)
* TMX : fixed isometric projection for Polygon/PolyLine objects
* TMX : fixed TSX external tileset loading

1.1.0
* Core : reorganised source code for all basic object definition/augmentation
* Core : new CI and unit testing frameworks
* Core : new object inheritance mechanism: http://github.com/parasyte/jay-inheritance
* Core : added array random and weightedRandom functions (aaschmitz)
* Core : added a Base64 Encode function (aaschmitz)
* Core : new `me.Error` class to help better track down exceptions' origin
* Core : brand new "Separate Axis Theorem " based collision algorithm (support polygon/ellipse, and provides more accurate collision response)
* Core : added collision filtering support
* Core : added a spatial partitioning algorithm (QuadTree) for super fast collision detection
* Container : `addChild` and `addChildAt` now return the added child
* Video : refactored canvas drawing out to me.CanvasRenderer. Video is now agnostic of rendering target. Use me.video.renderer to call things like getWidth, getHeight, getCanvas, getContext, etc.
* Video : constructor parameters changed. 2nd parameter now expects renderer type. For now, just supports me.video.CANVAS
* CanvasRenderer : object is passed to the draw calls of each object in the world Container. Implemented various draw apis fillRect, and fillArc for example. me.Font still requires an instance of Context2d.
* Renderable : renamed `me.SpriteObject` to `me.Sprite` and `me.ObjectContainer` to `me.Container`, for a cleaner API
* Renderable : constructors refactored to accept x & y numeric values, over a single vector object. Effects: me.Container, me.Rect, me.PolyShape, me.Ellipse, me.Renderable
* Shapes : setShape updated to accept x & y numeric values over a vector object for: me.Rect, me.PolyShape, me.Ellipse
* Camera : fixed viewport bounds setting when using isometric map (Juhana Paavola)
* Entity : entity object redesign with a full polygon shape based physic body implementation
* Entity : `me.ObjectEntity` has been renamed to `me.Entity` to avoid confusion between the old and new entity component.
* Audio : fixed some audio load issues and error callbacks
* Audio : sync'ed with last Howler 1.1.25 version (fixes numerous issues, see official changelog for more details)
* TMX : fixed the background color drawing when the level is smaller than the display canvas
* TMX : fixed the getTile function returning wrong tiles when using isometric maps
* TMX : fixed collision layer rendering issue with isometric map
* TMX : fixed world container size not being updated after a new level is loaded

1.0.2
* Core : improved general compatibility with IE9/IE10 (Desktop/Mobile/Tablets)
* Geometry : added basic type check for the `me.Vector2d` constructor
* Input : fixed event detection on Chrome 35+

1.0.1
* Core : removed unused `Object.mixin` method, (caused compatibility issues with socket.io and other libs)
* Entity : disable falling flag when gravity is disabled
* Entity : fix an exception in ObjectEntity.checkCollision()
* Entity : fixed a regression on breakable tiles
* Entity : use width and height by default if spritewidth and spriteheight are not defined
* Entity : throw an exception if mandatory fields width and height are not defined
* Entity : fixed an exception in ObjectEntity.flipX/Y()
* Loader : fixed asset loading when named as a number
* ObjectContainer : use cyclic zIndex by default instead of Infinity
* Audio : sync'ed with last Howler version (as now officially and properly support CocoonJS)
* Audio : melonJS now throws an exception when attempting to load audio assets before audio is initialized
* TMX : fixed a potential issue with ImageLayer when ratio is set to 0 in Tiled
* Font : fixed opacity property usage for me.BitmapFont object.
* Renderable : added a tap and hold feature to the me.GUI_Object object (juhanapaavola)
* Particles : fixed the particle emitter bounds (aaschmitz)
* Input : added several keyboard keys for input mapping (aaschmitz)

1.0.0
* Core : now pass the elapsed time as a parameter when calling any object update function
* Core : cleaned-up/renamed conflicting set function in shape and font objects
* Core : added new shapes objects (Ellipse, Polygon) on top of the existing Rectangle one
* Core : added a mixing property to object (insidiator)
* Core : deprecated object manipulation (add, remove) have been removed from me.game
* Core : renamed the `me.entityPool` API to `me.pool` and related functions (see documentation & upgrade guide)
* Entity : deprecated helper function (doJump, doWalk) have been removed
* ObjectContainer : renamed getEntityByProp to getChildByProp
* ObjectContainer : getChildByProp now returns all matching object type and not only "entities"
* Camera : camera bounds are now defined as a rectangle and not only in width and height
* Loader : added resource information to loader progress event (warpten)
* Loader : added loading of TMX data from javascript (json) objects (paulmedwal)
* Color : melonJS now defines a new me.Color class for advanced color manipulation
* Particles : added basic Particle System, with emitters and particles (aaschmitz/insidiator)
* Particles : added a particle emitter editor, see the example folder (insidiator)
* Device : added full cross-browser support for the Fullscreen API (see me.device)
* Device : added support for the vibration API (me.device.vibrate)
* Device : renamed the me.save.delete function to me.save.removed (delete is a reserved keyword)
* Device : added support for the visibilitychange API (pause/stop state on window show/hidden status)
* Audio : modernised (and also mobile compatible) web audio API based on the awesome Howler library
* Input : added the possibility to disable globally or per key the default browser action
* Input : automatically enable keyboard even on desktop type devices
* Input : the registerPointerEvent function now only accepts the standardized Pointer Event names.
* TMX : added proper support for all shape type (collision is still however resolved using AABB detection)
* TMX : XML TMX map are now converted to a JXON object on-the-fly, allowing to remove duplicated parsing code
* TMX : added the Tiled "type" property to TMXObject
* TMX : melonJS will now respect the object size as defined in Tiled when parsing/creating related object in the game world
* Timer : added a setTimeout and setIntveral function obeying the engine pause state
* Tween : fixed tweens to properly maintain time state when paused
* Renderable : `collisionBox` has been replaced by a more cleaner implementation (see `getShape`/`addShape`/`getBounds`)
* Renderable : the flicker function now takes the global flickering duration in ms (as opposed in frame count)
* Renderable : removed the visible property

0.9.11
* Documentation : numerous fixes and improvements
* General : fix initial loading for me.save, and update documentation
* General : fix detection of localStorage on some phones (agmcleod)
* General : fix uncaught exception when objects without a position vector are added to a container
* Input : fully support event-driven key input with me.event.KEYDOWN and me.event.KEYUP
* Input : multiple keys bound to the same action will no longer cancel each other
* Input : fixed pointerEvent support on IE11
* ObjectContainer : fixed rendering of nested containers (again) - Thanks to Peter Hull
* ObjectContainer : fixed getEntityByProp with nested containers
* Animation : (quick) fixed hWidth and hHeight not being updated when the frame size is different
* Core : better support object reset through a onResetEvent function when using object pooling
* Tween : updated the me.Tween object to be usable with the object pooling mechanism
* Font : added a trimRight polyfill to the String class to help fixing multi-line ASCII rendering
* Font : added a drawStroke function
* Font : fixed a bug that broke some CSS font-family names, like `monospace` and `"Trebuchet MS"`

0.9.10
* Core : fixed object `visible` flag not being set based on their parent group visible status
* Core : fixed both `pauseOnBlur` and `StopOnBlur` being enabled by default
* TMX : fixed the imageLayer reset bug (when unsubscribing the viewport change event)
* TMX : fixed an undefined tileset issue when adding a new Tile through the `setTile` function
* Documentation : fixed the parameter value of the hasChild function
* Renderable : moved the opacity related getter/setter function into the Renderable class
* Renderable : fixed group opacity setting fully overwriting renderable opacity settings
* ScreenObject : fixed cases where ScreenObjects may not be considered in the viewport
* ObjectContainer : fixed rendering of nested containers

0.9.9
* General : added proper support for a jslint task and cleaned source code accordingly (nvlbg)
* General : added a renderable container object (me.ObjectContainer) and reorganize `me.game` accordingly
* General : added `me.game.world` as a reference to the game world root object container.
* General : added a new me.save class to manage localStorage, and moved (deprecated) the old me.stat to the plugin repository
* Core : improved game pause management (by swmuron)
* Core : added a `me.device` object containing device specific capabilities and events (agmcleod)
* Core : moved all device read-only flags to the new me.device object
* Core : fixed Opera Mobile detection when sniffing user agent
* Core : improved orientation change detection, added me.device.orientation and a specific minpubsub channel
* Core : moved debug flags to the debugPanel plugin
* Input : fixed accelerometer event registration when supported
* Input : added support for windows 8 accelerometer (Halfman)
* Input : improved mouse wheel event support to be compatible with all recent browsers
* Input : added support for the touchCancel and mousecancel events
* Input : added TAB key definition to key bindings (agmcleod)
* Loader : refreshed the loader a bit, and added the new logo
* Loader : fixed binary loader (agmcleod)
* Video : added support for CocoonJS 1.4 ('antialias' parameter and the new `dispose` function)
* Video : added proper support for video scaling on High-DPI devices (no longer requires the JS hack in the index HTML file)
* Video : fix `me.sys.scalingInterpolation` when display is resized.
* TMX : fixed default group opacity value not being applied to child objects.
* TMX : optimized tile rendering, by using a tileset reference in Tile object
* TMX : added preliminary support for non rectangular shapes in Tiled (although currently converted to me.Rect)
* TMX : fixed multiple image backgrounds with `ratio` properties that are different values
* TMX : fixed me.ImageLayer drawing being delayed by one frame
* Font : Font objects now properly extend me.Renderable
* GUI : `HUD` objects have been completely replaced by me.ObjectContainer; See Platformer example for new HUD implementation pattern.
* Animation : the `animationspeed` property, now defines the delay between frames in terms of milliseconds (as opposed to framecount)
* Animation : allow animation callback to prevent resetting to first frame by returning `false` *really fixed this time*
* Shapes : new shapes added for future expansion: me.Ellipse, me.PolyShape
* Shapes : `me.Rect.getRect()` renamed `getBounds()`
* Tween : the tween implementation has been updated to the last official r11 version.
* Camera : renamed the mislabeled worldToScreen and ScreenToWorld, and fixed a bug in one of the function.

0.9.8
* Renderable : added ShoeBox Packed Texture Support (see `me.TextureAtlas`)
* Loader : the `tps` data type has been changed to a more generic `json` data type (agmcleaod)
* Input : added MSPointer support (Halfman)
* Input : normalized API and management of input event and enabled multi-touch for PointerEvent
* Input : added throttling support for `****move` events
* Core : main loop now uses requestAnimationFrame by default with a fallback to setTimeout
* Video : added the possibility to specify a maximum size when enabling video scaling
* Video : automatically limit the maximum size if the corresponding CSS properties are set
* TMX : added the possibility to specify different axis value for the scrolling ratio
* Font : fixed drawing characters with charCode smaller than the firstChar value.
* Renderable : allow animation callback to prevent resetting to first frame by returning `false
* Core : added "Mobile" to `me.sys.isMobile` UA sniffer (fix Firefox OS detection)

0.9.7
* General : melonJS now uses Grunt, the task manager, for the build system
* General : game objects will not update unless inside the viewport or `obj.alwaysUpdate` flag is enabled
* Audio : preliminary audio support for mobile devices (iOS6 for now)
* Core : added a `me.sys.isMobile` flag to detect running on a mobile device
* Core : now using `screencanvas` extension for CocoonJS
* Core : fixed `me.game.remove()` destroying the object too early
* Entity : ObjectEntity is now composed with a `renderable` component (does not anymore inherit from AnimationSheet)
* Entity : renderable default position is now set based on the me.ObjectEntity default anchor point.
* Entity : fixed ladder collision detection/management
* Examples : new collision_test example (see ticket #103)
* Examples : new font_test example
* Font : changed default alignement to `left`/`top`
* Font : added multiline support for `me.Font` and `me.BitmapFont`
* Geometry : most `me.Vector2d` methods return a reference to `this`, to allow method chaining
* Input : added a `me.input.unlockKey()` function that allows to manually unlock key (DblK)
* Loader : fixed loader when repeatedly calling the preloader
* Renderable : new base class for any objects that needs to draw (Sprite, ImageLayer, GUI, etc...)
* Renderable : added TexturePacker Support (see `me.TextureAtlas`)
* TMX : fixed `me.ImageLayer.ratio` on Firefox & Opera
* TMX : allows changing the imageLayer default origin using the imageLayer anchorPoint
* TMX : added a new `me.game.getEntityByProp()` function (DblK)
* TMX : added JSON map parsing support
* TMX : small optimization for isometric rendering (`pixelToTileCoords()` function)
* TMX : fixed access to inherited properties
* TMX : added an entry point for a potential gzip/zlib TMX decompression plugin
* TMX : fixed object positioning on isometric maps (andyveliz)
* TMX : property value convention for automatically JSON-decoding; prefix with `json:`
* Video : fixed `viewport.shake()`
* Video : optimized framerate on cocoonJS platforms by using the 'screencanvas' extension
* Video : disable video scaling interpolation by default

0.9.6
* General : fix compatibility issue with previous iOS(5.x) and Android version
* Core : workaround for useNativeFrame when cancelAnimationRequest is not supported
* Audio : added volume and mute control settings
* Audio : added the possibility to stream audio elements
* TMX : code optimization to lower memory usage
* TMX : fixed layer scrolling when using pre-rendering
* Loader : fixed `me.loader.load` not adding TMX into the `me.levelDirector`

0.9.5
* Audio : added mp4/aac pre-loading support
* Audio : added codec selection based on audio support level
* Core : fixed requestAnimationFrame
* Core : added an official plugin API
* Core : fixed a object removing and sorting lock issue
* Core : added a 'floating' property for renderables
* Core : added Object Pooling support
* Core : fixed the `me.game.getEntityByName` function when using camelcase names
* Debug : added a simple debug panel plugin
* Font : fixed font name starting with a decimal value
* Font : added changes to allow specifying a flat number of px,em, etc for font sizes.
* Font : added support for comma separated font names like in CSS
* Event : added Daniel Lamb minPubSub library for event publishing
* Event : fixed touch event support detection on cocoonJS
* Event : added `click`, `dblclick`, `tap` events
* Event : fixed mouse event conflict and mousewheel event
* Geometry : added a function to return the angle between two vectors
* Input : me.GUI_Object's onClicked() function has been renamed to onClick()
* Loader : use asynchronous mode when loading XML files
* Entity : added spacing and margin capacities for sprite (same as Tile Map Sprite)
* Entity : fixed flickering when using requestAnimationFrame
* Entity : added opacity setting
* Entity : fixed visible property automatic setting
* Entity : moved collision check outside of the Entity Object
* Entity : cleaned and renamed the collision utility function
* Entity : added the possibility to check for multiple collision
* Entity : added a `collideType` function to check for collision with a specific type
* Entity : moved collisionBox from SpriteObject to Entity Object
* Entity : added a distanceToPoint, angleTo and angleToPoint function
* Tween : fixed tween when pausing game
* Tween : various fixes and optimization from the official repository
* TMX : fixed a bug that was preventing a non visible layer to be set visible later
* TMX : fixed the clearTile function on non visible layers (e.g. collision map)
* TMX : added official support for Opacity in TiledLayer, TMXLayer, colorLayer and ImageLayer
* TMX : added support for TSX files
* TMX : added a `repeat` property to Image Layer instances, similar to CSS background-position
* TMX : parallax layer is now based on the new "official" Image Layer support (from Tiled 0.9.0)
* TMX : fixed the `getObjectGroupByName()` function
* TMX : added support for custom tile type
* Tutorial : fixed camel case issue in resource names
* Tutorial : update the parallax part to reflect last changes in melonJS (Image Layer)
* Video : added support for display scaling
* Video : added a setImageSmoothing function
* Example : added "whack-a-mole" as an official example
* Example : added a new "platfomer" example (using legal assets) and removed alex kidd based examples

0.9.4
* General : melonJS is now only using Google Closure (removed YUI compressor)
* General : melonJS is now ES5 strict mode compliant
* General : added a .editorconfig file to provide basic rules to editors
* Core : added a flag to enable/disable automatic pause on loosing/gaining focus
* Core : fixed rendering loop when using requestAnimationFrame (parasyte)
* Core : added a renderCollisionMap debug setting (parasyte)
* Core : use console.error instead of window.alert
* Core : added the possibility to specify a user-defined sort function
* Core : fixed mixing screenObject added as object, and TMX level loading
* Core : fixed screenObject when extending update & draw function
* Entity : added an anchor point for renderables (through SpriteObject)
* Entity : added rotation support (through SpriteObject)
* Entity : added the possibility to pause an animation (parasyte)
* Entity : fixed default position by using top-left coordinates as in Tiled
* Entity : fixed invisible entities being removed when colliding
* Font : fixed me.Font horizontal alignement
* General : fixed & enhanced object/memory deallocation when switching levels
* General : rewrote the parallax code using the new Generic Image Layer Object
* General : added support for vertical parallax layer
* Geometry : added a function to test for vector "equality"
* Geometry : added a couple of Self function (to help avoid object creation)
* Loader : fixed a case issue between filename and asset name
* Input : added the possibility to check for mouse event based on world or screen coordinates
* Input : fixed a false-positive issue at initialization, and usage of special keys (parasyte)
* TMX : added dynamic layer rendering (configurable globally or per layer through Tiled)
* TMX : added Image Layer Support (Tiled daily builds only)
* TMX : added support for the new map background property (Tiled daily builds only)
* TMX : added a Color Layer (used when a background color is defined)
* TMX : another round of clean-up and various bug fixing
* TMX : added support for TMX Object without name (parasyte)
* TMX : added preliminary support for polygon and polyline objects (parasyte)
* TMX : fixed visible flag and user-defined properties not being applied to ObjectGroup
* TMX : fixed rendering issue with transformed tiles (AD, H, V)
* TMX : fixed display of map being smaller than the viewport
* TMX : fixed TMXObject not being declared correctly under the "me" namespace
* Utils : fixed the HexToRGB function and added support for the 3 char format (#hhh)
* Tween : fixed exception in the tween library (parasyte)
* Documentation : corrected and added missing documentation

0.9.3
* General : better error management and reporting
* General : added a dummy console.log for platforms not supporting it
* General : melonJS now uses Google Closure for library minification
* General : added a global gravity setting that will override entities default value if defined
* Core : now properly calls all objects onDestroyEvent function when resetting game
* Core : added the possibility to define a callback when a level is fully loaded
* Core : added a couple of utility functions (degToRad, radToDeg)
* Core : fixed GUID creation when passing a non string parameter
* Core : only check for collision when the projection vector is set
* TMX : global rewrite, code optimization and clean-up
* TMX : added support for isometric map loading and display
* TMX : added support for perspective map loading and display
* TMX : relaxed TMX property case sensitive checks
* TMX : added tile rotation support (Tiled 0.8.0)
* TMX : fixed level name property not being set, and use it when required
* LevelDirector : fixed the nextLevel & previousLevel functions
* Loader : added binary file support
* Loader : added possibility to dynamically load any resources (i.e. during the game)
* AnimationSheet : the entire sprite-sheet is now use to create the default animation
* Entity : fixed CollisionBox not being properly used on y axis when checking for collision
* Entity : fixed CollisionBox issue when dealing with sub-pixel positioning
* Entity : fixed setVelocity not setting y velocity when x velocity is null
* Entity : added missing properties (GUID, name) in InvisibleEntity
* Entity : fixed res.obj not defined in InvisibleEntity
* HUD : added a removeItem function
* GUI  : rewrote the GUI Object accordingly to the new event management
* Geometry : added a containsPoint function
* Geometry : added a floor() and ceil() function to Vector2d
* BitmapFont : fixed BitmapFont ignoring  'center' alignment
* BitmapFont : avoid implicit object conversion when rendering a bitmapFont
* Input : fixed use of numeric keys by using a proper constant value.
* Input : rewrote mouse event management
* Input : added touch event management (with mouse event emulation)
* Input : (beta) multitouch support
* Input : added Accelerometer event management
* Documentation : added a lots of missing documentation on various API
* Documentation : added JS syntax highlighting in the tutorial
* Documentation : don't use onDestroyEvent to manage score in the examples
* Documentation : exposed more TMX objects and APIs

0.9.2
* General : melonJS is now licensed under the terms of the MIT License
* General : added some Cake magic, allowing to use melonJS with CoffeeScript (by scan)
* General : added melonJS UML Class Diagram in the official repository (by Ben2303)
* General : melonJS now properly stays in it's own namespace (me)
* Audio : configurable behavior in case of audio loading error
* Core : fixed a shaking bug when collision box is not aligned with the sprite box
* Core : fixed collision detection bug (object being tested again itself)
* Core : refactored fading function using Tween objects (API CHANGE, see documentation)
* Core : added a helper method to know the sign of an number
* Core : corrected variables definition (global->local)
* Core : added a GUID (Game Unique Identifier) to objects
* Core : getEntityByName now also returns non Entity Object (like layers)
* Core : fixed state change when using custom state values
* Core : me.game.collide now also returns an object reference in the collision vector
* Core : renamed and correctly initialize the localStorage flag capability
* Documentation : various documentation correction and improvements
* Entity : added friction management
* Entity : updateMovement function now returns a collision "vector" (API CHANGE, see documentation)
* Entity : refactored/cleaned-up movement/collision function
* Entity : added support for multiline spritesheet (fixed cell size)
* Entity : added the possibility to define a specific transparent color for spritesheet
* Entity : implemented a resize function, allowing to resize a sprite on the fly
* Entity : optimized/refactored SpriteObject
* Entity : fixed object with 1 single sprite (no animation) not begin updated
* Entity : added the possibility to also specify a callback when an animation is over
* Entity : fixed an initialization issue when using melonJS without a Tilemap
* GUI : corrected me.GUI_Object and added missing documentation
* GUI : marked me.GUI_Object as deprecated, as it will be rewritten in a next release
* Event : also cancel event bubbling
* Font : added support for multiline fontsheet
* HUD : added a setItemValue() function
* HUD : corrected display issue on Opera
* Loader : added possibility to add graphics resources after pre-loading (e.g. ingame)
* TMX : use native Base64 decoding when available
* Viewport : object to follow can either be a Object Entity or a position Vector
* Viewport : fixed default value (if parameter not specified) for Axis to follow on
* Video : cleaned-up the applyRGBFilter function

0.9.1
* Core : "cache image" option (disabled by default) to use canvas instead of directly using Image Object
* Core : add onPause and onResume callback when game is paused/resumed on losing/gaining focus
* Core : added possibility to pass more than 1 extra argument to me.state.change (extra arguments will be passed to the reset function of the target object)
* Core : object can now only be destroyed using me.game.remove(obj), made of ObjectEntity.destroy a private function
* Core : beta dirty Rectangle support (only working for non scrolling level for now)
* Core : experimental webGL wrapper
* Core : added a getEntityByName function
* Core : fixed some kind of "lag" issues when deleting objects
* Core : improved the requestAnimFrame usage, and fallback to setInterval. me.sys.useNativeAnimFrame to enable it (disable by default)
* Core : optimized the way objects are managed in the game loop
* Core : defined (and used) a Object.defineProperty function to replace __defineGetter__ / __defineSetter__ (was not supported on IE9/IE10)
* TMX : implemented Tiled "transparency" property for Tileset, allowing to specify which color should be transparent (note: this slows down level loading)
* TMX : fixed unnecessary canvas creation for the collision layer (should free some memory)
* TMX : cleaned/optimized data loading and fixed an issue on FF with XML parsing of "big" Base64 encoded maps (only first nodeValue was parsed by the engine)
* TMX : added support for CSV data encoding
* TMX : added support for flipped tiles, as supported in Tiled 0.7
* TMX : added multiple tileset support
* TMX : added a "background_image" property. To be set through Tiled, and allowing to specify a fix background.
* Entity : merge AnimatedSpriteObject into SpriteObject. SpriteObject now takes an optional additional argument to create an animated sprite
* Entity : added a distanceTo function
* Viewport : fixed camera refresh when changing "deadzone" values
* Loader : added a "onProgress" callback to get progress notification, removing the need to poll the loader each frame for loading progress
* Loader : fix progress notification when TMX files are loaded into the levelDirector
* Loader : added a retry counter for the audio loading : script will now stop and throw an exception after 3 unsuccessful loading attempts.
* Video : renamed "applyEffect" to "applyRGBFilter", and fixed an issue on Opera
* Audio : fixed compatibility issues with IE9/10
* Geometry : added a merge function to me.Rect

0.9.0
* Documentation : API documentation using jsdoc-toolkit (finally!)
* Geometry : define getter for me.Rect coordinates (simplify code)
* Level : support for fadeOut/fadeIn effect in me.LevelEntity (when changing levels)
* Entity : correctly implemented InvisibleEntity Objects (no longer inherit from ObjectEntity)
* Entity : makes SpriteObjet inherit from me.Rect (make it easier to manage sprite pos and size)
* Loader : cosmetic update of the preloader screen
* Viewport : "rounding" issue fix in the viewportEntity (~~30% less CPU usage on Safari/OSX!)
* TMX : cleaned & refactored tilemap collision detection (still not perfect though)

0.8.0
* TMX : support for "TiledObject" (as supported in Tiled 0.6.2)
* Entity : re-factored constructor call to Object Entities (to use the settings obj produced through Tiled)
* Entity : moved collision function from AnimatedSpriteObject to ObjectEntity

0.7.9
* Viewport : added some effects to the camera object (shaking, fading, ...)
* Viewport : re-factored and fixed the camera/viewport code
* Core : re-factored public objects using John Resig Inheritance mechanism.
* Core : fixed the "bootstrap" (unnecessary double call)
* Entity : re-factored parallax code & corrected a bug that was causing the layers to be drawn 2x times
* Audio : partially fix crash audio in safari when audio is enabled
* Core : fixed gfx glitches (rounding issues)

0.7.6 (May 16, 2011)
first public version with alex4 !
www.melonjs.org is live :)<|MERGE_RESOLUTION|>--- conflicted
+++ resolved
@@ -10,18 +10,14 @@
 * Shapes : added support for the free Physic Body Editor tool (on top of the existing PhysicsEditor support)
 * Shapes : refactored me.Rect to inherit from me.Polygon
 * TMX : added hexagonal map support (@matthewmmorrow)
-<<<<<<< HEAD
 * TMX : optimized all renderers to be more GC friendly (using the pooling system for temporary objects)
 * TMX : refactored the me.TMXTileMap object, so that it can be used to easily add level into a container object
-
-2.1.3
-* Particles : fix an exception in `me.ParticleContainer`
-=======
-* TMX : optimized all renderers to be more GC friendy (using the pooling system for temporary objects)
 * TMX : ImageLayer is now drawn relative to the viewport boundary, and can be anchored appropriately
 * Video : optimized ImageLayer repeat modes (repeat modes require power-of-two sized images for WebGL)
 * WebGLRenderer : added `repeat` parameter to `createTexture` method
->>>>>>> aaa63ceb
+
+2.1.3
+* Particles : fix an exception in `me.ParticleContainer`
 
 2.1.2
 * LevelDirector : do not replace Tile Object's `renderable`
