--- conflicted
+++ resolved
@@ -6,11 +6,7 @@
 * Core : plugins are now registered to `me.plugins` to prevent collisions within the `me.plugin` namespace
 * Core : replaced String.contains by its ES6 equivalent (String.includes)
 * Core : `me.game.currentLevel` has been removed in favor of accessing objects through `me.game.world` -- added `me.LevelDirector.getCurrentLevel()` as a stop-gap
-<<<<<<< HEAD
-* Entity : renderables are now positioned relativily to the coordinates it's drawn at (@Giwayume)
-=======
 * Entity : new positioning method, where the renderable is positioned according to its anchor is and the Entity's body anchor (@Giwayume)
->>>>>>> ed106306
 * General : the release build files are no longer versioned; this replaces the old style "melonJS-x.x.x.js" file naming convention with just "melonJS.js"
 * Geometry : added a new `me.Vector3d` and `me.ObservableVector3d` class
 * Geometry : removed `reverse` method from Vector classes; use `negateSelf` instead
