Version History
---------------
1.1.0
* Core : reorganised source code for all basic object definition/augmentation
* Core : New CI and unit testing frameworks
* Core : New object inheritance mechanism: http://github.com/parasyte/jay-inheritance
<<<<<<< HEAD
* Video : Refactored canvas drawing out to me.CanvasRenderer. Instead of context being passed to draw() methods, me.CanvasRenderer is instead.
=======
* Core : Added array random and weightedRandom functions (aaschmitz)
* Core : Added a Base64 Encode function (aaschmitz)
* Container : `addChild` and `addChildAt` now return the added child
>>>>>>> 10d61d75

1.0.2
* Core : improved general compatibility with IE9/IE10 (Desktop/Mobile/Tablets)
* Geometry : added basic type check for the `me.Vector2d` constructor
* Input : fixed event detection on Chrome 35+

1.0.1
* Core : removed unused `Object.mixin` method, (caused compatibility issues with socket.io and other libs)
* Entity : disable falling flag when gravity is disabled
* Entity : fix an exception in ObjectEntity.checkCollision()
* Entity : fixed a regression on breakable tiles
* Entity : use width and height by default if spritewidth and spriteheight are not defined
* Entity : throw an exception if mandatory fields width and height are not defined
* Entity : fixed an exception in ObjectEntity.flipX/Y()
* Loader : fixed asset loading when named as a number
* ObjectContainer : use cyclic zIndex by default instead of Infinity
* Audio : sync'ed with last Howler version (as now officially and properly support CocoonJS)
* Audio : melonJS now throws an exception when attempting to load audio assets before audio is initialized
* TMX : fixed a potential issue with ImageLayer when ratio is set to 0 in Tiled
* Font : fixed opacity property usage for me.BitmapFont object.
* Renderable : added a tap and hold feature to the me.GUI_Object object (juhanapaavola)
* Particles : fixed the particle emitter bounds (aaschmitz)
* Input : added several keyboard keys for input mapping (aaschmitz)

1.0.0
* Core : now pass the elapsed time as a parameter when calling any object update function
* Core : cleaned-up/renamed conflicting set function in shape and font objects
* Core : added new shapes objects (Ellipse, Polygon) on top of the existing Rectangle one
* Core : added a mixing property to object (insidiator)
* Core : deprecated object manipulation (add, remove) have been removed from me.game
* Core : renamed the `me.entityPool` API to `me.pool` and related functions (see documentation & upgrade guide)
* Entity : deprecated helper function (doJump, doWalk) have been removed
* ObjectContainer : renamed getEntityByProp to getChildByProp
* ObjectContainer : getChildByProp now returns all matching object type and not only "entities"
* Camera : camera bounds are now defined as a rectangle and not only in width and height
* Loader : added resource information to loader progress event (warpten)
* Loader : added loading of TMX data from javascript (json) objects (paulmedwal)
* Color : melonJS now defines a new me.Color class for advanced color manipulation
* Particles : added basic Particle System, with emitters and particles (aaschmitz/insidiator)
* Particles : added a particle emitter editor, see the example folder (insidiator)
* Device : added full cross-browser support for the Fullscreen API (see me.device)
* Device : added support for the vibration API (me.device.vibrate)
* Device : renamed the me.save.delete function to me.save.removed (delete is a reserved keyword)
* Device : added support for the visibilitychange API (pause/stop state on window show/hidden status)
* Audio : modernised (and also mobile compatible) web audio API based on the awesome Howler library
* Input : added the possibility to disable globally or per key the default browser action
* Input : automatically enable keyboard even on desktop type devices
* Input : the registerPointerEvent function now only accepts the standardized Pointer Event names.
* TMX : added proper support for all shape type (collision is still however resolved using AABB detection)
* TMX : XML TMX map are now converted to a JXON object on-the-fly, allowing to remove duplicated parsing code
* TMX : added the Tiled "type" property to TMXObject
* TMX : melonJS will now respect the object size as defined in Tiled when parsing/creating related object in the game world
* Timer : added a setTimeout and setIntveral function obeying the engine pause state
* Tween : fixed tweens to properly maintain time state when paused
* Renderable : `collisionBox` has been replaced by a more cleaner implementation (see `getShape`/`addShape`/`getBounds`)
* Renderable : the flicker function now takes the global flickering duration in ms (as opposed in frame count)
* Renderable : removed the visible property

0.9.11
* Documentation : numerous fixes and improvements
* General : fix initial loading for me.save, and update documentation
* General : fix detection of localStorage on some phones (agmcleod)
* General : fix uncaught exception when objects without a position vector are added to a container
* Input : fully support event-driven key input with me.event.KEYDOWN and me.event.KEYUP
* Input : multiple keys bound to the same action will no longer cancel each other
* Input : fixed pointerEvent support on IE11
* ObjectContainer : fixed rendering of nested containers (again) - Thanks to Peter Hull
* ObjectContainer : fixed getEntityByProp with nested containers
* Animation : (quick) fixed hWidth and hHeight not being updated when the frame size is different
* Core : better support object reset through a onResetEvent function when using object pooling
* Tween : updated the me.Tween object to be usable with the object pooling mechanism
* Font : added a trimRight polyfill to the String class to help fixing multi-line ASCII rendering
* Font : added a drawStroke function
* Font : fixed a bug that broke some CSS font-family names, like `monospace` and `"Trebuchet MS"`

0.9.10
* Core : fixed object `visible` flag not being set based on their parent group visible status
* Core : fixed both `pauseOnBlur` and `StopOnBlur` being enabled by default
* TMX : fixed the imageLayer reset bug (when unsubscribing the viewport change event)
* TMX : fixed an undefined tileset issue when adding a new Tile through the `setTile` function
* Documentation : fixed the parameter value of the hasChild function
* Renderable : moved the opacity related getter/setter function into the Renderable class
* Renderable : fixed group opacity setting fully overwriting renderable opacity settings
* ScreenObject : fixed cases where ScreenObjects may not be considered in the viewport
* ObjectContainer : fixed rendering of nested containers

0.9.9
* General : added proper support for a jslint task and cleaned source code accordingly (nvlbg)
* General : added a renderable container object (me.ObjectContainer) and reorganize `me.game` accordingly
* General : added `me.game.world` as a reference to the game world root object container.
* General : added a new me.save class to manage localStorage, and moved (deprecated) the old me.stat to the plugin repository
* Core : improved game pause management (by swmuron)
* Core : added a `me.device` object containing device specific capabilities and events (agmcleod)
* Core : moved all device read-only flags to the new me.device object
* Core : fixed Opera Mobile detection when sniffing user agent
* Core : improved orientation change detection, added me.device.orientation and a specific minpubsub channel
* Core : moved debug flags to the debugPanel plugin
* Input : fixed accelerometer event registration when supported
* Input : added support for windows 8 accelerometer (Halfman)
* Input : improved mouse wheel event support to be compatible with all recent browsers
* Input : added support for the touchCancel and mousecancel events
* Input : added TAB key definition to key bindings (agmcleod)
* Loader : refreshed the loader a bit, and added the new logo
* Loader : fixed binary loader (agmcleod)
* Video : added support for CocoonJS 1.4 ('antialias' parameter and the new `dispose` function)
* Video : added proper support for video scaling on High-DPI devices (no longer requires the JS hack in the index HTML file)
* Video : fix `me.sys.scalingInterpolation` when display is resized.
* TMX : fixed default group opacity value not being applied to child objects.
* TMX : optimized tile rendering, by using a tileset reference in Tile object
* TMX : added preliminary support for non rectangular shapes in Tiled (although currently converted to me.Rect)
* TMX : fixed multiple image backgrounds with `ratio` properties that are different values
* TMX : fixed me.ImageLayer drawing being delayed by one frame
* Font : Font objects now properly extend me.Renderable
* GUI : `HUD` objects have been completely replaced by me.ObjectContainer; See Platformer example for new HUD implementation pattern.
* Animation : the `animationspeed` property, now defines the delay between frames in terms of milliseconds (as opposed to framecount)
* Animation : allow animation callback to prevent resetting to first frame by returning `false` *really fixed this time*
* Shapes : new shapes added for future expansion: me.Ellipse, me.PolyShape
* Shapes : `me.Rect.getRect()` renamed `getBounds()`
* Tween : the tween implementation has been updated to the last official r11 version.
* Camera : renamed the mislabeled worldToScreen and ScreenToWorld, and fixed a bug in one of the function.

0.9.8
* Renderable : added ShoeBox Packed Texture Support (see `me.TextureAtlas`)
* Loader : the `tps` data type has been changed to a more generic `json` data type (agmcleaod)
* Input : added MSPointer support (Halfman)
* Input : normalized API and management of input event and enabled multi-touch for PointerEvent
* Input : added throttling support for `****move` events
* Core : main loop now uses requestAnimationFrame by default with a fallback to setTimeout
* Video : added the possibility to specify a maximum size when enabling video scaling
* Video : automatically limit the maximum size if the corresponding CSS properties are set
* TMX : added the possibility to specify different axis value for the scrolling ratio
* Font : fixed drawing characters with charCode smaller than the firstChar value.
* Renderable : allow animation callback to prevent resetting to first frame by returning `false
* Core : added "Mobile" to `me.sys.isMobile` UA sniffer (fix Firefox OS detection)

0.9.7
* General : melonJS now uses Grunt, the task manager, for the build system
* General : game objects will not update unless inside the viewport or `obj.alwaysUpdate` flag is enabled
* Audio : preliminary audio support for mobile devices (iOS6 for now)
* Core : added a `me.sys.isMobile` flag to detect running on a mobile device
* Core : now using `screencanvas` extension for CocoonJS
* Core : fixed `me.game.remove()` destroying the object too early
* Entity : ObjectEntity is now composed with a `renderable` component (does not anymore inherit from AnimationSheet)
* Entity : renderable default position is now set based on the me.ObjectEntity default anchor point.
* Entity : fixed ladder collision detection/management
* Examples : new collision_test example (see ticket #103)
* Examples : new font_test example
* Font : changed default alignement to `left`/`top`
* Font : added multiline support for `me.Font` and `me.BitmapFont`
* Geometry : most `me.Vector2d` methods return a reference to `this`, to allow method chaining
* Input : added a `me.input.unlockKey()` function that allows to manually unlock key (DblK)
* Loader : fixed loader when repeatedly calling the preloader
* Renderable : new base class for any objects that needs to draw (Sprite, ImageLayer, GUI, etc...)
* Renderable : added TexturePacker Support (see `me.TextureAtlas`)
* TMX : fixed `me.ImageLayer.ratio` on Firefox & Opera
* TMX : allows changing the imageLayer default origin using the imageLayer anchorPoint
* TMX : added a new `me.game.getEntityByProp()` function (DblK)
* TMX : added JSON map parsing support
* TMX : small optimization for isometric rendering (`pixelToTileCoords()` function)
* TMX : fixed access to inherited properties
* TMX : added an entry point for a potential gzip/zlib TMX decompression plugin
* TMX : fixed object positioning on isometric maps (andyveliz)
* TMX : property value convention for automatically JSON-decoding; prefix with `json:`
* Video : fixed `viewport.shake()`
* Video : optimized framerate on cocoonJS platforms by using the 'screencanvas' extension
* Video : disable video scaling interpolation by default

0.9.6
* General : fix compatibility issue with previous iOS(5.x) and Android version
* Core : workaround for useNativeFrame when cancelAnimationRequest is not supported
* Audio : added volume and mute control settings
* Audio : added the possibility to stream audio elements
* TMX : code optimization to lower memory usage
* TMX : fixed layer scrolling when using pre-rendering
* Loader : fixed `me.loader.load` not adding TMX into the `me.levelDirector`

0.9.5
* Audio : added mp4/aac pre-loading support
* Audio : added codec selection based on audio support level
* Core : fixed requestAnimationFrame
* Core : added an official plugin API
* Core : fixed a object removing and sorting lock issue
* Core : added a 'floating' property for renderables
* Core : added Object Pooling support
* Core : fixed the `me.game.getEntityByName` function when using camelcase names
* Debug : added a simple debug panel plugin
* Font : fixed font name starting with a decimal value
* Font : added changes to allow specifying a flat number of px,em, etc for font sizes.
* Font : added support for comma separated font names like in CSS
* Event : added Daniel Lamb minPubSub library for event publishing
* Event : fixed touch event support detection on cocoonJS
* Event : added `click`, `dblclick`, `tap` events
* Event : fixed mouse event conflict and mousewheel event
* Geometry : added a function to return the angle between two vectors
* Input : me.GUI_Object's onClicked() function has been renamed to onClick()
* Loader : use asynchronous mode when loading XML files
* Entity : added spacing and margin capacities for sprite (same as Tile Map Sprite)
* Entity : fixed flickering when using requestAnimationFrame
* Entity : added opacity setting
* Entity : fixed visible property automatic setting
* Entity : moved collision check outside of the Entity Object
* Entity : cleaned and renamed the collision utility function
* Entity : added the possibility to check for multiple collision
* Entity : added a `collideType` function to check for collision with a specific type
* Entity : moved collisionBox from SpriteObject to Entity Object
* Entity : added a distanceToPoint, angleTo and angleToPoint function
* Tween : fixed tween when pausing game
* Tween : various fixes and optimization from the official repository
* TMX : fixed a bug that was preventing a non visible layer to be set visible later
* TMX : fixed the clearTile function on non visible layers (e.g. collision map)
* TMX : added official support for Opacity in TiledLayer, TMXLayer, colorLayer and ImageLayer
* TMX : added support for TSX files
* TMX : added a `repeat` property to Image Layer instances, similar to CSS background-position
* TMX : parallax layer is now based on the new "official" Image Layer support (from Tiled 0.9.0)
* TMX : fixed the `getObjectGroupByName()` function
* TMX : added support for custom tile type
* Tutorial : fixed camel case issue in resource names
* Tutorial : update the parallax part to reflect last changes in melonJS (Image Layer)
* Video : added support for display scaling
* Video : added a setImageSmoothing function
* Example : added "whack-a-mole" as an official example
* Example : added a new "platfomer" example (using legal assets) and removed alex kidd based examples

0.9.4
* General : melonJS is now only using Google Closure (removed YUI compressor)
* General : melonJS is now ES5 strict mode compliant
* General : added a .editorconfig file to provide basic rules to editors
* Core : added a flag to enable/disable automatic pause on loosing/gaining focus
* Core : fixed rendering loop when using requestAnimationFrame (parasyte)
* Core : added a renderCollisionMap debug setting (parasyte)
* Core : use console.error instead of window.alert
* Core : added the possibility to specify a user-defined sort function
* Core : fixed mixing screenObject added as object, and TMX level loading
* Core : fixed screenObject when extending update & draw function
* Entity : added an anchor point for renderables (through SpriteObject)
* Entity : added rotation support (through SpriteObject)
* Entity : added the possibility to pause an animation (parasyte)
* Entity : fixed default position by using top-left coordinates as in Tiled
* Entity : fixed invisible entities being removed when colliding
* Font : fixed me.Font horizontal alignement
* General : fixed & enhanced object/memory deallocation when switching levels
* General : rewrote the parallax code using the new Generic Image Layer Object
* General : added support for vertical parallax layer
* Geometry : added a function to test for vector "equality"
* Geometry : added a couple of Self function (to help avoid object creation)
* Loader : fixed a case issue between filename and asset name
* Input : added the possibility to check for mouse event based on world or screen coordinates
* Input : fixed a false-positive issue at initialization, and usage of special keys (parasyte)
* TMX : added dynamic layer rendering (configurable globally or per layer through Tiled)
* TMX : added Image Layer Support (Tiled daily builds only)
* TMX : added support for the new map background property (Tiled daily builds only)
* TMX : added a Color Layer (used when a background color is defined)
* TMX : another round of clean-up and various bug fixing
* TMX : added support for TMX Object without name (parasyte)
* TMX : added preliminary support for polygon and polyline objects (parasyte)
* TMX : fixed visible flag and user-defined properties not being applied to ObjectGroup
* TMX : fixed rendering issue with transformed tiles (AD, H, V)
* TMX : fixed display of map being smaller than the viewport
* TMX : fixed TMXObject not being declared correctly under the "me" namespace
* Utils : fixed the HexToRGB function and added support for the 3 char format (#hhh)
* Tween : fixed exception in the tween library (parasyte)
* Documentation : corrected and added missing documentation

0.9.3
* General : better error management and reporting
* General : added a dummy console.log for platforms not supporting it
* General : melonJS now uses Google Closure for library minification
* General : added a global gravity setting that will override entities default value if defined
* Core : now properly calls all objects onDestroyEvent function when resetting game
* Core : added the possibility to define a callback when a level is fully loaded
* Core : added a couple of utility functions (degToRad, radToDeg)
* Core : fixed GUID creation when passing a non string parameter
* Core : only check for collision when the projection vector is set
* TMX : global rewrite, code optimization and clean-up
* TMX : added support for isometric map loading and display
* TMX : added support for perspective map loading and display
* TMX : relaxed TMX property case sensitive checks
* TMX : added tile rotation support (Tiled 0.8.0)
* TMX : fixed level name property not being set, and use it when required
* LevelDirector : fixed the nextLevel & previousLevel functions
* Loader : added binary file support
* Loader : added possibility to dynamically load any resources (i.e. during the game)
* AnimationSheet : the entire sprite-sheet is now use to create the default animation
* Entity : fixed CollisionBox not being properly used on y axis when checking for collision
* Entity : fixed CollisionBox issue when dealing with sub-pixel positioning
* Entity : fixed setVelocity not setting y velocity when x velocity is null
* Entity : added missing properties (GUID, name) in InvisibleEntity
* Entity : fixed res.obj not defined in InvisibleEntity
* HUD : added a removeItem function
* GUI  : rewrote the GUI Object accordingly to the new event management
* Geometry : added a containsPoint function
* Geometry : added a floor() and ceil() function to Vector2d
* BitmapFont : fixed BitmapFont ignoring  'center' alignment
* BitmapFont : avoid implicit object conversion when rendering a bitmapFont
* Input : fixed use of numeric keys by using a proper constant value.
* Input : rewrote mouse event management
* Input : added touch event management (with mouse event emulation)
* Input : (beta) multitouch support
* Input : added Accelerometer event management
* Documentation : added a lots of missing documentation on various API
* Documentation : added JS syntax highlighting in the tutorial
* Documentation : don't use onDestroyEvent to manage score in the examples
* Documentation : exposed more TMX objects and APIs

0.9.2
* General : melonJS is now licensed under the terms of the MIT License
* General : added some Cake magic, allowing to use melonJS with CoffeeScript (by scan)
* General : added melonJS UML Class Diagram in the official repository (by Ben2303)
* General : melonJS now properly stays in it's own namespace (me)
* Audio : configurable behavior in case of audio loading error
* Core : fixed a shaking bug when collision box is not aligned with the sprite box
* Core : fixed collision detection bug (object being tested again itself)
* Core : refactored fading function using Tween objects (API CHANGE, see documentation)
* Core : added a helper method to know the sign of an number
* Core : corrected variables definition (global->local)
* Core : added a GUID (Game Unique Identifier) to objects
* Core : getEntityByName now also returns non Entity Object (like layers)
* Core : fixed state change when using custom state values
* Core : me.game.collide now also returns an object reference in the collision vector
* Core : renamed and correctly initialize the localStorage flag capability
* Documentation : various documentation correction and improvements
* Entity : added friction management
* Entity : updateMovement function now returns a collision "vector" (API CHANGE, see documentation)
* Entity : refactored/cleaned-up movement/collision function
* Entity : added support for multiline spritesheet (fixed cell size)
* Entity : added the possibility to define a specific transparent color for spritesheet
* Entity : implemented a resize function, allowing to resize a sprite on the fly
* Entity : optimized/refactored SpriteObject
* Entity : fixed object with 1 single sprite (no animation) not begin updated
* Entity : added the possibility to also specify a callback when an animation is over
* Entity : fixed an initialization issue when using melonJS without a Tilemap
* GUI : corrected me.GUI_Object and added missing documentation
* GUI : marked me.GUI_Object as deprecated, as it will be rewritten in a next release
* Event : also cancel event bubbling
* Font : added support for multiline fontsheet
* HUD : added a setItemValue() function
* HUD : corrected display issue on Opera
* Loader : added possibility to add graphics resources after pre-loading (e.g. ingame)
* TMX : use native Base64 decoding when available
* Viewport : object to follow can either be a Object Entity or a position Vector
* Viewport : fixed default value (if parameter not specified) for Axis to follow on
* Video : cleaned-up the applyRGBFilter function

0.9.1
* Core : "cache image" option (disabled by default) to use canvas instead of directly using Image Object
* Core : add onPause and onResume callback when game is paused/resumed on losing/gaining focus
* Core : added possibility to pass more than 1 extra argument to me.state.change (extra arguments will be passed to the reset function of the target object)
* Core : object can now only be destroyed using me.game.remove(obj), made of ObjectEntity.destroy a private function
* Core : beta dirty Rectangle support (only working for non scrolling level for now)
* Core : experimental webGL wrapper
* Core : added a getEntityByName function
* Core : fixed some kind of "lag" issues when deleting objects
* Core : improved the requestAnimFrame usage, and fallback to setInterval. me.sys.useNativeAnimFrame to enable it (disable by default)
* Core : optimized the way objects are managed in the game loop
* Core : defined (and used) a Object.defineProperty function to replace __defineGetter__ / __defineSetter__ (was not supported on IE9/IE10)
* TMX : implemented Tiled "transparency" property for Tileset, allowing to specify which color should be transparent (note: this slows down level loading)
* TMX : fixed unnecessary canvas creation for the collision layer (should free some memory)
* TMX : cleaned/optimized data loading and fixed an issue on FF with XML parsing of "big" Base64 encoded maps (only first nodeValue was parsed by the engine)
* TMX : added support for CSV data encoding
* TMX : added support for flipped tiles, as supported in Tiled 0.7
* TMX : added multiple tileset support
* TMX : added a "background_image" property. To be set through Tiled, and allowing to specify a fix background.
* Entity : merge AnimatedSpriteObject into SpriteObject. SpriteObject now takes an optional additional argument to create an animated sprite
* Entity : added a distanceTo function
* Viewport : fixed camera refresh when changing "deadzone" values
* Loader : added a "onProgress" callback to get progress notification, removing the need to poll the loader each frame for loading progress
* Loader : fix progress notification when TMX files are loaded into the levelDirector
* Loader : added a retry counter for the audio loading : script will now stop and throw an exception after 3 unsuccessful loading attempts.
* Video : renamed "applyEffect" to "applyRGBFilter", and fixed an issue on Opera
* Audio : fixed compatibility issues with IE9/10
* Geometry : added a merge function to me.Rect

0.9.0
* Documentation : API documentation using jsdoc-toolkit (finally!)
* Geometry : define getter for me.Rect coordinates (simplify code)
* Level : support for fadeOut/fadeIn effect in me.LevelEntity (when changing levels)
* Entity : correctly implemented InvisibleEntity Objects (no longer inherit from ObjectEntity)
* Entity : makes SpriteObjet inherit from me.Rect (make it easier to manage sprite pos and size)
* Loader : cosmetic update of the preloader screen
* Viewport : "rounding" issue fix in the viewportEntity (~~30% less CPU usage on Safari/OSX!)
* TMX : cleaned & refactored tilemap collision detection (still not perfect though)

0.8.0
* TMX : support for "TiledObject" (as supported in Tiled 0.6.2)
* Entity : re-factored constructor call to Object Entities (to use the settings obj produced through Tiled)
* Entity : moved collision function from AnimatedSpriteObject to ObjectEntity

0.7.9
* Viewport : added some effects to the camera object (shaking, fading, ...)
* Viewport : re-factored and fixed the camera/viewport code
* Core : re-factored public objects using John Resig Inheritance mechanism.
* Core : fixed the "bootstrap" (unnecessary double call)
* Entity : re-factored parallax code & corrected a bug that was causing the layers to be drawn 2x times
* Audio : partially fix crash audio in safari when audio is enabled
* Core : fixed gfx glitches (rounding issues)

0.7.6 (May 16, 2011)
first public version with alex4 !
www.melonjs.org is live :)<|MERGE_RESOLUTION|>--- conflicted
+++ resolved
@@ -4,13 +4,11 @@
 * Core : reorganised source code for all basic object definition/augmentation
 * Core : New CI and unit testing frameworks
 * Core : New object inheritance mechanism: http://github.com/parasyte/jay-inheritance
-<<<<<<< HEAD
-* Video : Refactored canvas drawing out to me.CanvasRenderer. Instead of context being passed to draw() methods, me.CanvasRenderer is instead.
-=======
 * Core : Added array random and weightedRandom functions (aaschmitz)
 * Core : Added a Base64 Encode function (aaschmitz)
 * Container : `addChild` and `addChildAt` now return the added child
->>>>>>> 10d61d75
+* Video : Refactored canvas drawing out to me.CanvasRenderer. Video is now agnostic of rendering target
+* CanvasRenderer : object is passed to the draw calls of each object in the world Container. Implemented various draw apis fillRect, and fillArc for example.
 
 1.0.2
 * Core : improved general compatibility with IE9/IE10 (Desktop/Mobile/Tablets)
