--- conflicted
+++ resolved
@@ -1,10 +1,7 @@
 Version History
 ---------------
 0.9.11
-<<<<<<< HEAD
-=======
 * Documentation : Numerous fixes and improvements
->>>>>>> f3d2035a
 * General : Fix initial loading for me.save, and update documentation
 * General : Fix detection of localStorage on some phones (agmcleod)
 * Input : Fully support event-driven key input with me.event.KEYDOWN and me.event.KEYUP
